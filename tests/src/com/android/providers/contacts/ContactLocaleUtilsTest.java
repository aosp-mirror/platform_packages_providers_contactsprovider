/*
 * Copyright (C) 2010 The Android Open Source Project
 *
 * Licensed under the Apache License, Version 2.0 (the "License");
 * you may not use this file except in compliance with the License.
 * You may obtain a copy of the License at
 *
 *      http://www.apache.org/licenses/LICENSE-2.0
 *
 * Unless required by applicable law or agreed to in writing, software
 * distributed under the License is distributed on an "AS IS" BASIS,
 * WITHOUT WARRANTIES OR CONDITIONS OF ANY KIND, either express or implied.
 * See the License for the specific language governing permissions and
 * limitations under the License.
 */

package com.android.providers.contacts;

import android.provider.ContactsContract.FullNameStyle;
import android.test.AndroidTestCase;
import android.test.suitebuilder.annotation.SmallTest;
import android.util.Log;

import java.text.Collator;
import java.util.ArrayList;
import java.util.Arrays;
import java.util.HashSet;
import java.util.Iterator;
import java.util.List;
import java.util.Locale;

@SmallTest
public class ContactLocaleUtilsTest extends AndroidTestCase {
    private static final String TAG = "ContactLocaleUtilsTest";

    private static final String PHONE_NUMBER_1 = "+1 (650) 555-1212";
    private static final String PHONE_NUMBER_2 = "650-555-1212";
    private static final String LATIN_NAME = "John Smith";
    private static final String LATIN_NAME_2 = "John Paul Jones";
    private static final String KANJI_NAME = "\u65e5";
    private static final String ARABIC_NAME = "\u0646\u0648\u0631"; /* Noor */
    private static final String CHINESE_NAME = "\u675C\u9D51";
    private static final String SERBIAN_NAME = "\u0408\u0435\u043B\u0435\u043D\u0430";
    private static final String UKRAINIAN_NAME = "\u0406";
    private static final String UKRAINIAN_NAME_2 = "\u0407";
    private static final String UKRAINIAN_NAME_3 = "\u0490";
    private static final String CHINESE_LATIN_MIX_NAME_1 = "D\u675C\u9D51";
    private static final String CHINESE_LATIN_MIX_NAME_2 = "MARY \u675C\u9D51";
    private static final String[] CHINESE_NAME_KEY = {"\u9D51", "\u675C\u9D51", "JUAN", "DUJUAN",
            "J", "DJ"};
    private static final String[] CHINESE_LATIN_MIX_NAME_1_KEY = {"\u9D51", "\u675C\u9D51",
        "D \u675C\u9D51", "JUAN", "DUJUAN", "J", "DJ", "D DUJUAN", "DDJ"};
    private static final String[] CHINESE_LATIN_MIX_NAME_2_KEY = {"\u9D51", "\u675C\u9D51",
        "MARY \u675C\u9D51", "JUAN", "DUJUAN", "MARY DUJUAN", "J", "DJ", "MDJ"};
    private static final String[] LATIN_NAME_KEY = {"John Smith", "Smith", "JS", "S"};
    private static final String[] LATIN_NAME_KEY_2 = {
        "John Paul Jones", "Paul Jones", "Jones", "JPJ", "PJ", "J"};
    private static final String[] LABELS_EN_US = {
        "\u2026", "A", "B", "C", "D", "E", "F", "G", "H", "I", "J", "K", "L", "M",
        "N", "O", "P", "Q", "R", "S", "T", "U", "V", "W", "X", "Y", "Z",
        "#", ""};
    private static final String[] LABELS_JA_JP = {
        "", "\u3042", "\u304B", "\u3055", "\u305F", "\u306A", "\u306F",
        "\u307E", "\u3084", "\u3089", "\u308F", "\u4ED6",
        "", "A", "B", "C", "D", "E", "F", "G", "H", "I", "J", "K", "L", "M",
        "N", "O", "P", "Q", "R", "S", "T", "U", "V", "W", "X", "Y", "Z",
        "#", ""};
    private static final String[] LABELS_ZH_TW = {
        "", "1\u5283", "2\u5283", "3\u5283", "4\u5283", "5\u5283", "6\u5283",
        "7\u5283", "8\u5283", "9\u5283", "10\u5283", "11\u5283", "12\u5283",
        "13\u5283", "14\u5283", "15\u5283", "16\u5283", "17\u5283", "18\u5283",
        "19\u5283", "20\u5283", "21\u5283", "22\u5283", "23\u5283", "24\u5283",
        "25\u5283", "26\u5283", "27\u5283", "28\u5283", "29\u5283", "30\u5283",
        "31\u5283", "32\u5283", "33\u5283",
        "35\u5283", "36\u5283", "39\u5283", "48\u5283",
        "", "A", "B", "C", "D", "E", "F", "G", "H", "I", "J", "K", "L", "M",
        "N", "O", "P", "Q", "R", "S", "T", "U", "V", "W", "X", "Y", "Z",
        "#", ""};
    private static final String[] LABELS_KO = {
        "", "\u3131", "\u3134", "\u3137", "\u3139", "\u3141", "\u3142",
        "\u3145", "\u3147", "\u3148", "\u314A", "\u314B", "\u314C", "\u314D",
        "\u314E",
        "A", "B", "C", "D", "E", "F", "G", "H", "I", "J", "K", "L", "M",
        "N", "O", "P", "Q", "R", "S", "T", "U", "V", "W", "X", "Y", "Z",
        "#", ""};
    private static final String[] LABELS_AR = {
        "\u2026", "\u0627", "\u0628", "\u062a", "\u062b", "\u062c", "\u062d",
        "\u062e", "\u062f", "\u0630", "\u0631", "\u0632", "\u0633", "\u0634",
        "\u0635", "\u0636", "\u0637", "\u0638", "\u0639", "\u063a", "\u0641",
        "\u0642", "\u0643", "\u0644", "\u0645", "\u0646", "\u0647", "\u0648",
        "\u064a",
        "A", "B", "C", "D", "E", "F", "G", "H", "I", "J", "K", "L", "M",
        "N", "O", "P", "Q", "R", "S", "T", "U", "V", "W", "X", "Y", "Z",
        "#", ""};

    private static final String JAPANESE_MISC = "\u4ed6";

    private static final Locale LOCALE_ARABIC = new Locale("ar");
    private static final Locale LOCALE_SERBIAN = new Locale("sr");
    private static final Locale LOCALE_UKRAINIAN = new Locale("uk");
    private boolean hasSimplifiedChineseCollator;
    private boolean hasTraditionalChineseCollator;
    private boolean hasJapaneseCollator;
    private boolean hasKoreanCollator;
    private boolean hasArabicCollator;
    private boolean hasGermanCollator;
    private boolean hasSerbianCollator;
    private boolean hasUkrainianCollator;

    @Override
    protected void setUp() throws Exception {
        super.setUp();
        final Locale locale[] = Collator.getAvailableLocales();
        for (int i = 0; i < locale.length; i++) {
            if (LocaleSet.isLocaleSimplifiedChinese(locale[i])) {
                hasSimplifiedChineseCollator = true;
            } else if (LocaleSet.isLocaleTraditionalChinese(locale[i])) {
                hasTraditionalChineseCollator = true;
            } else if (locale[i].equals(Locale.JAPAN)) {
                hasJapaneseCollator = true;
            } else if (locale[i].equals(Locale.KOREA)) {
                hasKoreanCollator = true;
            } else if (locale[i].equals(LOCALE_ARABIC)) {
                hasArabicCollator = true;
            } else if (locale[i].equals(Locale.GERMANY)) {
                hasGermanCollator = true;
            } else if (locale[i].equals(LOCALE_SERBIAN)) {
                hasSerbianCollator = true;
            } else if (locale[i].equals(LOCALE_UKRAINIAN)) {
                hasUkrainianCollator = true;
            }
        }
    }

    private String getLabel(String name) {
        ContactLocaleUtils utils = ContactLocaleUtils.getInstance();
        int bucketIndex = utils.getBucketIndex(name);
        return utils.getBucketLabel(bucketIndex);
    }

    private Iterator<String> getNameLookupKeys(String name, int nameStyle) {
        ContactLocaleUtils utils = ContactLocaleUtils.getInstance();
        return utils.getNameLookupKeys(name, nameStyle);
    }

    private ArrayList<String> getLabels() {
        ContactLocaleUtils utils = ContactLocaleUtils.getInstance();
        return utils.getLabels();
    }

    public void testEnglishContactLocaleUtils() throws Exception {
        ContactLocaleUtils.setLocale(Locale.ENGLISH);
        assertEquals("#", getLabel(PHONE_NUMBER_1));
        assertEquals("#", getLabel(PHONE_NUMBER_2));
        assertEquals("J", getLabel(LATIN_NAME));
        assertEquals("\u2026", getLabel(CHINESE_NAME));
        assertEquals("D", getLabel(CHINESE_LATIN_MIX_NAME_1));
        assertEquals("B", getLabel("Bob Smith"));

        if (hasArabicCollator) {
            assertEquals("\u0646", getLabel(ARABIC_NAME));
        }
        if (hasSerbianCollator) {
            assertEquals("\u0408", getLabel(SERBIAN_NAME));
        }
        if (hasUkrainianCollator) {
<<<<<<< HEAD
=======
            // Updated in CLDR 27/ICU 55:
            // http://cldr.unicode.org/index/downloads/cldr-27#TOC-Changes-to-Collation
>>>>>>> beb0cff6
            assertEquals("\u0406", getLabel(UKRAINIAN_NAME));
        }

        assertNull(getNameLookupKeys(LATIN_NAME, FullNameStyle.UNDEFINED));
        verifyLabels(getLabels(), LABELS_EN_US);
    }

    public void testJapaneseContactLocaleUtils() throws Exception {
        if (!hasJapaneseCollator) {
            Log.w(TAG, "Japanese collator not found; skipping test");
            return;
        }

        ContactLocaleUtils.setLocale(Locale.JAPAN);
        assertEquals("#", getLabel(PHONE_NUMBER_1));
        assertEquals("#", getLabel(PHONE_NUMBER_2));
        assertEquals(JAPANESE_MISC, getLabel(KANJI_NAME));
        assertEquals("J", getLabel(LATIN_NAME));
        assertEquals(JAPANESE_MISC, getLabel(CHINESE_NAME));
        assertEquals("D", getLabel(CHINESE_LATIN_MIX_NAME_1));

        assertNull(getNameLookupKeys(CHINESE_NAME, FullNameStyle.CJK));
        assertNull(getNameLookupKeys(CHINESE_NAME, FullNameStyle.CHINESE));

        assertEquals("B", getLabel("Bob Smith"));
        verifyLabels(getLabels(), LABELS_JA_JP);
    }

    public void testChineseContactLocaleUtils() throws Exception {
        if (!hasSimplifiedChineseCollator) {
            Log.w(TAG, "Simplified Chinese collator not found; skipping test");
            return;
        }

        ContactLocaleUtils.setLocale(Locale.SIMPLIFIED_CHINESE);
        assertEquals("#", getLabel(PHONE_NUMBER_1));
        assertEquals("#", getLabel(PHONE_NUMBER_2));
        assertEquals("J", getLabel(LATIN_NAME));
        assertEquals("D", getLabel(CHINESE_NAME));
        assertEquals("D", getLabel(CHINESE_LATIN_MIX_NAME_1));
        assertEquals("B", getLabel("Bob Smith"));
        verifyLabels(getLabels(), LABELS_EN_US);

        if (hasTraditionalChineseCollator) {
            ContactLocaleUtils.setLocale(Locale.TRADITIONAL_CHINESE);
            assertEquals("#", getLabel(PHONE_NUMBER_1));
            assertEquals("#", getLabel(PHONE_NUMBER_2));
            assertEquals("J", getLabel(LATIN_NAME));
            assertEquals("7\u5283", getLabel(CHINESE_NAME));
            assertEquals("D", getLabel(CHINESE_LATIN_MIX_NAME_1));
        } else {
            Log.w(TAG, "Traditional Chinese collator not found");
        }

        ContactLocaleUtils.setLocale(Locale.SIMPLIFIED_CHINESE);
        Iterator<String> keys = getNameLookupKeys(CHINESE_NAME,
                FullNameStyle.CHINESE);
        verifyKeys(keys, CHINESE_NAME_KEY);

        keys = getNameLookupKeys(CHINESE_LATIN_MIX_NAME_1, FullNameStyle.CHINESE);
        verifyKeys(keys, CHINESE_LATIN_MIX_NAME_1_KEY);

        keys = getNameLookupKeys(CHINESE_LATIN_MIX_NAME_2, FullNameStyle.CHINESE);
        verifyKeys(keys, CHINESE_LATIN_MIX_NAME_2_KEY);

        if (hasTraditionalChineseCollator) {
            ContactLocaleUtils.setLocale(Locale.TRADITIONAL_CHINESE);
            assertEquals("B", getLabel("Bob Smith"));
            verifyLabels(getLabels(), LABELS_ZH_TW);
        }
    }

    public void testPinyinEnabledSecondaryLocale() throws Exception {
        if (!hasSimplifiedChineseCollator) {
            Log.w(TAG, "Simplified Chinese collator not found; skipping test");
            return;
        }

        ContactLocaleUtils.setLocales(
                new LocaleSet(Locale.ENGLISH, Locale.SIMPLIFIED_CHINESE));
        assertEquals("D", getLabel(CHINESE_NAME));

        Iterator<String> keys = getNameLookupKeys(CHINESE_NAME,
                FullNameStyle.CHINESE);
        verifyKeys(keys, CHINESE_NAME_KEY);
    }

    public void testPinyinDisabledSecondaryLocale() throws Exception {
        if (!hasSimplifiedChineseCollator) {
            Log.w(TAG, "Simplified Chinese collator not found; skipping test");
            return;
        }

        ContactLocaleUtils.setLocales(
                new LocaleSet(Locale.ENGLISH, Locale.JAPAN));
        assertEquals("", getLabel(CHINESE_NAME));

        assertNull(getNameLookupKeys(CHINESE_NAME, FullNameStyle.CHINESE));
        assertNull(getNameLookupKeys(CHINESE_NAME, FullNameStyle.CJK));
    }

    public void testChineseStyleNameWithDifferentLocale() throws Exception {
        if (!hasSimplifiedChineseCollator) {
            Log.w(TAG, "Simplified Chinese collator not found; skipping test");
            return;
        }

        ContactLocaleUtils.setLocale(Locale.ENGLISH);
        assertNull(getNameLookupKeys(CHINESE_NAME, FullNameStyle.CHINESE));
        assertNull(getNameLookupKeys(CHINESE_NAME, FullNameStyle.CJK));

        ContactLocaleUtils.setLocale(Locale.SIMPLIFIED_CHINESE);
        Iterator<String> keys = getNameLookupKeys(CHINESE_NAME,
                FullNameStyle.CJK);
        verifyKeys(keys, CHINESE_NAME_KEY);
        keys = getNameLookupKeys(LATIN_NAME, FullNameStyle.WESTERN);
        verifyKeys(keys, LATIN_NAME_KEY);
        keys = getNameLookupKeys(LATIN_NAME_2, FullNameStyle.WESTERN);
        verifyKeys(keys, LATIN_NAME_KEY_2);

        if (hasTraditionalChineseCollator) {
            ContactLocaleUtils.setLocale(Locale.TRADITIONAL_CHINESE);
            assertNull(getNameLookupKeys(CHINESE_NAME, FullNameStyle.CJK));
        }
    }

    public void testKoreanContactLocaleUtils() throws Exception {
        if (!hasKoreanCollator) {
            Log.w(TAG, "Korean collator not found; skipping test");
            return;
        }

        ContactLocaleUtils.setLocale(Locale.KOREA);
        assertEquals("\u3131", getLabel("\u1100"));
        assertEquals("\u3131", getLabel("\u3131"));
        assertEquals("\u3131", getLabel("\u1101"));
        assertEquals("\u314e", getLabel("\u1161"));
        assertEquals("B", getLabel("Bob Smith"));
        verifyLabels(getLabels(), LABELS_KO);
    }

    public void testArabicContactLocaleUtils() throws Exception {
        if (!hasArabicCollator) {
            Log.w(TAG, "Arabic collator not found; skipping test");
            return;
        }

        ContactLocaleUtils.setLocale(LOCALE_ARABIC);
        assertEquals("\u0646", getLabel(ARABIC_NAME));
        assertEquals("B", getLabel("Bob Smith"));
        verifyLabels(getLabels(), LABELS_AR);
    }

    public void testSerbianContactLocaleUtils() throws Exception {
        if (!hasSerbianCollator) {
            Log.w(TAG, "Serbian collator not found; skipping test");
            return;
        }

        ContactLocaleUtils.setLocale(LOCALE_SERBIAN);
        assertEquals("\u0408", getLabel(SERBIAN_NAME));
        assertEquals("B", getLabel("Bob Smith"));
    }

    public void testUkrainianContactLocaleUtils() throws Exception {
        if (!hasUkrainianCollator) {
            Log.w(TAG, "Ukrainian collator not found; skipping test");
            return;
        }

        ContactLocaleUtils.setLocale(LOCALE_UKRAINIAN);
<<<<<<< HEAD
        assertEquals("\u0406", getLabel(UKRAINIAN_NAME));
        // ICU 55 has a bug whereby these letters have buckets created only if
        // Ukrainian is the primary language. Once this is fixed also test
        // these labels when in English locale.
        assertEquals("\u0407", getLabel(UKRAINIAN_NAME_2));
        assertEquals("\u0490", getLabel(UKRAINIAN_NAME_3));
=======
        assertEquals("\u0407", getLabel(UKRAINIAN_NAME));
        assertEquals("\u0490", getLabel(UKRAINIAN_NAME_2));
>>>>>>> beb0cff6
        assertEquals("B", getLabel("Bob Smith"));
    }

    public void testGermanContactLocaleUtils() throws Exception {
        if (!hasGermanCollator) {
            return;
        }

        ContactLocaleUtils.setLocale(Locale.GERMANY);
        assertEquals("S", getLabel("Sacher"));

        // ICU 51 has labels Sch and St. These were removed in ICU 52
        assertEquals("S", getLabel("Schiller"));
        assertEquals("S", getLabel("Steiff"));
        verifyLabels(getLabels(), LABELS_EN_US);
    }

    private void verifyKeys(final Iterator<String> resultKeys, final String[] expectedKeys)
            throws Exception {
        HashSet<String> allKeys = new HashSet<String>();
        while (resultKeys.hasNext()) {
            allKeys.add(resultKeys.next());
        }
        assertEquals(new HashSet<String>(Arrays.asList(expectedKeys)), allKeys);
    }

    // Verify that the initial set of resultLabels matches the expectedLabels.
    // Ignore the (large) number of secondary locale labels that make up the
    // tail labels in the result set right before the final "#" and "" buckets.
    private void verifyLabels(final ArrayList<String> resultLabels,
            final String[] expectedLabels) throws Exception {
        final List<String> expectedLabelList = Arrays.asList(expectedLabels);
        final int numLabels = expectedLabelList.size() - 2;
        assertEquals(expectedLabelList.subList(0, numLabels),
                resultLabels.subList(0, numLabels));
    }
}<|MERGE_RESOLUTION|>--- conflicted
+++ resolved
@@ -164,11 +164,8 @@
             assertEquals("\u0408", getLabel(SERBIAN_NAME));
         }
         if (hasUkrainianCollator) {
-<<<<<<< HEAD
-=======
             // Updated in CLDR 27/ICU 55:
             // http://cldr.unicode.org/index/downloads/cldr-27#TOC-Changes-to-Collation
->>>>>>> beb0cff6
             assertEquals("\u0406", getLabel(UKRAINIAN_NAME));
         }
 
@@ -340,17 +337,8 @@
         }
 
         ContactLocaleUtils.setLocale(LOCALE_UKRAINIAN);
-<<<<<<< HEAD
-        assertEquals("\u0406", getLabel(UKRAINIAN_NAME));
-        // ICU 55 has a bug whereby these letters have buckets created only if
-        // Ukrainian is the primary language. Once this is fixed also test
-        // these labels when in English locale.
-        assertEquals("\u0407", getLabel(UKRAINIAN_NAME_2));
-        assertEquals("\u0490", getLabel(UKRAINIAN_NAME_3));
-=======
         assertEquals("\u0407", getLabel(UKRAINIAN_NAME));
         assertEquals("\u0490", getLabel(UKRAINIAN_NAME_2));
->>>>>>> beb0cff6
         assertEquals("B", getLabel("Bob Smith"));
     }
 
