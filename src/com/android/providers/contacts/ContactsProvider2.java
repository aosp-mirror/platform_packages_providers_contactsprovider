--- conflicted
+++ resolved
@@ -3118,11 +3118,7 @@
                     accountType = c.getString(1);
                     if(!TextUtils.isEmpty(accountName) && !TextUtils.isEmpty(accountType)) {
                         Account account = new Account(accountName, accountType);
-<<<<<<< HEAD
                         ContentResolver.requestSync(account, ContactsContract.AUTHORITY,
-=======
-                    ContentResolver.requestSync(account, ContactsContract.AUTHORITY,
->>>>>>> 62715245
                                 new Bundle());
                         break;
                     }
@@ -5242,7 +5238,21 @@
         return null;
     }
 
-<<<<<<< HEAD
+    protected boolean isWritableAccount(Account account) {
+        IContentService contentService = ContentResolver.getContentService();
+        try {
+            for (SyncAdapterType sync : contentService.getSyncAdapterTypes()) {
+                if (ContactsContract.AUTHORITY.equals(sync.authority) &&
+                        account.type.equals(sync.accountType)) {
+                    return sync.supportsUploading();
+                }
+            }
+        } catch (RemoteException e) {
+            Log.e(TAG, "Could not acquire sync adapter types");
+        }
+        return false;
+    }
+
     /* package */ static boolean readBooleanQueryParameter(Uri uri, String parameter,
             boolean defaultValue) {
 
@@ -5310,21 +5320,5 @@
         }
 
         return Uri.decode(value);
-=======
-    protected boolean isWritableAccount(Account account) {
-        IContentService contentService = ContentResolver.getContentService();
-        try {
-            for (SyncAdapterType sync : contentService.getSyncAdapterTypes()) {
-                if (ContactsContract.AUTHORITY.equals(sync.authority) &&
-                        account.type.equals(sync.accountType)) {
-                    return sync.supportsUploading();
-                }
-            }
-        } catch (RemoteException e) {
-            Log.e(TAG, "Could not acquire sync adapter types");
-        }
-
-        return false;
->>>>>>> 62715245
     }
 }