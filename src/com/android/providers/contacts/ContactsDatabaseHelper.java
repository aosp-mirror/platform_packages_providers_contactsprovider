/*
 * Copyright (C) 2009 The Android Open Source Project
 *
 * Licensed under the Apache License, Version 2.0 (the "License");
 * you may not use this file except in compliance with the License.
 * You may obtain a copy of the License at
 *
 *      http://www.apache.org/licenses/LICENSE-2.0
 *
 * Unless required by applicable law or agreed to in writing, software
 * distributed under the License is distributed on an "AS IS" BASIS,
 * WITHOUT WARRANTIES OR CONDITIONS OF ANY KIND, either express or implied.
 * See the License for the specific language governing permissions and
 * limitations under the License
 */

package com.android.providers.contacts;

import com.android.internal.R.bool;
import com.android.providers.contacts.sqlite.DatabaseAnalyzer;
import com.android.providers.contacts.sqlite.SqlChecker;
import com.android.providers.contacts.sqlite.SqlChecker.InvalidSqlException;
import com.android.providers.contacts.util.PropertyUtils;

import android.app.ActivityManager;
import android.content.ContentResolver;
import android.content.ContentValues;
import android.content.Context;
import android.content.Intent;
import android.content.pm.ApplicationInfo;
import android.content.pm.PackageManager;
import android.content.pm.PackageManager.NameNotFoundException;
import android.content.pm.UserInfo;
import android.database.CharArrayBuffer;
import android.database.Cursor;
import android.database.DatabaseUtils;
import android.database.SQLException;
import android.database.sqlite.SQLiteConstraintException;
import android.database.sqlite.SQLiteDatabase;
import android.database.sqlite.SQLiteDoneException;
import android.database.sqlite.SQLiteException;
import android.database.sqlite.SQLiteOpenHelper;
import android.database.sqlite.SQLiteQueryBuilder;
import android.database.sqlite.SQLiteStatement;
import android.icu.util.VersionInfo;
import android.net.Uri;
import android.os.Binder;
import android.os.Bundle;
import android.os.SystemClock;
import android.os.UserManager;
import android.provider.BaseColumns;
import android.provider.ContactsContract;
import android.provider.ContactsContract.AggregationExceptions;
import android.provider.ContactsContract.CommonDataKinds.Email;
import android.provider.ContactsContract.CommonDataKinds.Event;
import android.provider.ContactsContract.CommonDataKinds.GroupMembership;
import android.provider.ContactsContract.CommonDataKinds.Identity;
import android.provider.ContactsContract.CommonDataKinds.Im;
import android.provider.ContactsContract.CommonDataKinds.Nickname;
import android.provider.ContactsContract.CommonDataKinds.Note;
import android.provider.ContactsContract.CommonDataKinds.Organization;
import android.provider.ContactsContract.CommonDataKinds.Phone;
import android.provider.ContactsContract.CommonDataKinds.Relation;
import android.provider.ContactsContract.CommonDataKinds.SipAddress;
import android.provider.ContactsContract.CommonDataKinds.StructuredName;
import android.provider.ContactsContract.CommonDataKinds.StructuredPostal;
import android.provider.ContactsContract.CommonDataKinds.Website;
import android.provider.ContactsContract.Contacts;
import android.provider.ContactsContract.Contacts.Photo;
import android.provider.ContactsContract.Data;
import android.provider.ContactsContract.Directory;
import android.provider.ContactsContract.DisplayNameSources;
import android.provider.ContactsContract.DisplayPhoto;
import android.provider.ContactsContract.FullNameStyle;
import android.provider.ContactsContract.Groups;
import android.provider.ContactsContract.PhoneticNameStyle;
import android.provider.ContactsContract.PhotoFiles;
import android.provider.ContactsContract.PinnedPositions;
import android.provider.ContactsContract.ProviderStatus;
import android.provider.ContactsContract.RawContacts;
import android.provider.ContactsContract.Settings;
import android.provider.ContactsContract.StatusUpdates;
import android.provider.ContactsContract.StreamItemPhotos;
import android.provider.ContactsContract.StreamItems;
import android.provider.DeviceConfig;
import android.telephony.PhoneNumberUtils;
import android.telephony.SubscriptionInfo;
import android.telephony.SubscriptionManager;
import android.text.TextUtils;
import android.text.util.Rfc822Token;
import android.text.util.Rfc822Tokenizer;
import android.util.ArrayMap;
import android.util.ArraySet;
import android.util.Base64;
import android.util.Log;
import android.util.Slog;

import com.android.common.content.SyncStateContentProviderHelper;
import com.android.internal.annotations.VisibleForTesting;
import com.android.providers.contacts.aggregation.util.CommonNicknameCache;
import com.android.providers.contacts.database.ContactsTableUtil;
import com.android.providers.contacts.database.DeletedContactsTableUtil;
import com.android.providers.contacts.database.MoreDatabaseUtils;
import com.android.providers.contacts.util.NeededForTesting;

import java.io.PrintWriter;
import java.security.MessageDigest;
import java.security.NoSuchAlgorithmException;
import java.util.ArrayList;
import java.util.Locale;
import java.util.Set;
import java.util.concurrent.Executor;
import java.util.concurrent.LinkedBlockingQueue;
import java.util.concurrent.ThreadPoolExecutor;
import java.util.concurrent.TimeUnit;

/**
 * Database helper for contacts. Designed as a singleton to make sure that all
 * {@link android.content.ContentProvider} users get the same reference.
 * Provides handy methods for maintaining package and mime-type lookup tables.
 */
public class ContactsDatabaseHelper extends SQLiteOpenHelper {

    /**
     * Contacts DB version ranges:
     * <pre>
     *   0-98    Cupcake/Donut
     *   100-199 Eclair
     *   200-299 Eclair-MR1
     *   300-349 Froyo
     *   350-399 Gingerbread
     *   400-499 Honeycomb
     *   500-549 Honeycomb-MR1
     *   550-599 Honeycomb-MR2
     *   600-699 Ice Cream Sandwich
     *   700-799 Jelly Bean
     *   800-899 Kitkat
     *   900-999 Lollipop
     *   1000-1099 M
     *   1100-1199 N
     *   1200-1299 O
     *   1300-1399 P
     *   1400-1499 Q
     *   1500-1599 S
     * </pre>
     */
<<<<<<< HEAD
    static final int DATABASE_VERSION = 1500;
=======
    static final int DATABASE_VERSION = 1501;
>>>>>>> 7109e98e
    private static final int MINIMUM_SUPPORTED_VERSION = 700;

    @VisibleForTesting
    static final boolean DISALLOW_SUB_QUERIES = false;

    private static final int IDLE_CONNECTION_TIMEOUT_MS = 30000;

    private static final String USE_STRICT_PHONE_NUMBER_COMPARISON_KEY
            = "use_strict_phone_number_comparison";

    private static final String USE_STRICT_PHONE_NUMBER_COMPARISON_FOR_RUSSIA_KEY
            = "use_strict_phone_number_comparison_for_russia";

    private static final String USE_STRICT_PHONE_NUMBER_COMPARISON_FOR_KAZAKHSTAN_KEY
            = "use_strict_phone_number_comparison_for_kazakhstan";

    private static final String RUSSIA_COUNTRY_CODE = "RU";
    private static final String KAZAKHSTAN_COUNTRY_CODE = "KZ";

    public interface Tables {
        public static final String CONTACTS = "contacts";
        public static final String DELETED_CONTACTS = "deleted_contacts";
        public static final String RAW_CONTACTS = "raw_contacts";
        public static final String STREAM_ITEMS = "stream_items";
        public static final String STREAM_ITEM_PHOTOS = "stream_item_photos";
        public static final String PHOTO_FILES = "photo_files";
        public static final String PACKAGES = "packages";
        public static final String MIMETYPES = "mimetypes";
        public static final String PHONE_LOOKUP = "phone_lookup";
        public static final String NAME_LOOKUP = "name_lookup";
        public static final String AGGREGATION_EXCEPTIONS = "agg_exceptions";
        public static final String SETTINGS = "settings";
        public static final String DATA = "data";
        public static final String GROUPS = "groups";
        public static final String PRESENCE = "presence";
        public static final String AGGREGATED_PRESENCE = "agg_presence";
        public static final String NICKNAME_LOOKUP = "nickname_lookup";
        public static final String STATUS_UPDATES = "status_updates";
        public static final String ACCOUNTS = "accounts";
        public static final String VISIBLE_CONTACTS = "visible_contacts";
        public static final String DIRECTORIES = "directories";
        public static final String DEFAULT_DIRECTORY = "default_directory";
        public static final String SEARCH_INDEX = "search_index";
        public static final String PRE_AUTHORIZED_URIS = "pre_authorized_uris";

        // This list of tables contains auto-incremented sequences.
        public static final String[] SEQUENCE_TABLES = new String[] {
                CONTACTS,
                RAW_CONTACTS,
                STREAM_ITEMS,
                STREAM_ITEM_PHOTOS,
                PHOTO_FILES,
                DATA,
                GROUPS,
                DIRECTORIES};

        /**
         * For {@link android.provider.ContactsContract.DataUsageFeedback}. The table structure
         * itself is not exposed outside.
         */
        public static final String DATA_USAGE_STAT = "data_usage_stat";

        public static final String DATA_JOIN_MIMETYPES = "data "
                + "JOIN mimetypes ON (data.mimetype_id = mimetypes._id)";

        public static final String DATA_JOIN_RAW_CONTACTS = "data "
                + "JOIN raw_contacts ON (data.raw_contact_id = raw_contacts._id)";

        // NOTE: If you want to refer to account name/type/data_set, AccountsColumns.CONCRETE_XXX
        // MUST be used, as upgraded raw_contacts may have the account info columns too.
        public static final String DATA_JOIN_MIMETYPE_RAW_CONTACTS = "data "
                + "JOIN mimetypes ON (data.mimetype_id = mimetypes._id) "
                + "JOIN raw_contacts ON (data.raw_contact_id = raw_contacts._id)"
                + " JOIN " + Tables.ACCOUNTS + " ON ("
                    + RawContactsColumns.CONCRETE_ACCOUNT_ID + "=" + AccountsColumns.CONCRETE_ID
                    + ")";

        // NOTE: This requires late binding of GroupMembership MIME-type
        // TODO Consolidate settings and accounts
        public static final String RAW_CONTACTS_JOIN_SETTINGS_DATA_GROUPS = Tables.RAW_CONTACTS
                + " JOIN " + Tables.ACCOUNTS + " ON ("
                +   RawContactsColumns.CONCRETE_ACCOUNT_ID + "=" + AccountsColumns.CONCRETE_ID
                    + ")"
                + "LEFT OUTER JOIN " + Tables.SETTINGS + " ON ("
                    + AccountsColumns.CONCRETE_ACCOUNT_NAME + "="
                        + SettingsColumns.CONCRETE_ACCOUNT_NAME + " AND "
                    + AccountsColumns.CONCRETE_ACCOUNT_TYPE + "="
                        + SettingsColumns.CONCRETE_ACCOUNT_TYPE + " AND "
                    + "((" + AccountsColumns.CONCRETE_DATA_SET + " IS NULL AND "
                            + SettingsColumns.CONCRETE_DATA_SET + " IS NULL) OR ("
                        + AccountsColumns.CONCRETE_DATA_SET + "="
                            + SettingsColumns.CONCRETE_DATA_SET + "))) "
                + "LEFT OUTER JOIN data ON (data.mimetype_id=? AND "
                    + "data.raw_contact_id = raw_contacts._id) "
                + "LEFT OUTER JOIN groups ON (groups._id = data." + GroupMembership.GROUP_ROW_ID
                + ")";

        // NOTE: This requires late binding of GroupMembership MIME-type
        // TODO Add missing DATA_SET join -- or just consolidate settings and accounts
        public static final String SETTINGS_JOIN_RAW_CONTACTS_DATA_MIMETYPES_CONTACTS = "settings "
                + "LEFT OUTER JOIN raw_contacts ON ("
                    + RawContactsColumns.CONCRETE_ACCOUNT_ID + "=(SELECT "
                        + AccountsColumns.CONCRETE_ID
                        + " FROM " + Tables.ACCOUNTS
                        + " WHERE "
                            + "(" + AccountsColumns.CONCRETE_ACCOUNT_NAME
                                + "=" + SettingsColumns.CONCRETE_ACCOUNT_NAME + ") AND "
                            + "(" + AccountsColumns.CONCRETE_ACCOUNT_TYPE
                                + "=" + SettingsColumns.CONCRETE_ACCOUNT_TYPE + ")))"
                + "LEFT OUTER JOIN data ON (data.mimetype_id=? AND "
                    + "data.raw_contact_id = raw_contacts._id) "
                + "LEFT OUTER JOIN contacts ON (raw_contacts.contact_id = contacts._id)";

        public static final String CONTACTS_JOIN_RAW_CONTACTS_DATA_FILTERED_BY_GROUPMEMBERSHIP =
                Tables.CONTACTS
                    + " INNER JOIN " + Tables.RAW_CONTACTS
                        + " ON (" + RawContactsColumns.CONCRETE_CONTACT_ID + "="
                            + ContactsColumns.CONCRETE_ID
                        + ")"
                    + " INNER JOIN " + Tables.DATA
                        + " ON (" + DataColumns.CONCRETE_DATA1 + "=" + GroupsColumns.CONCRETE_ID
                        + " AND "
                        + DataColumns.CONCRETE_RAW_CONTACT_ID + "=" + RawContactsColumns.CONCRETE_ID
                        + " AND "
                        + DataColumns.CONCRETE_MIMETYPE_ID + "="
                            + "(SELECT " + MimetypesColumns._ID
                            + " FROM " + Tables.MIMETYPES
                            + " WHERE "
                            + MimetypesColumns.CONCRETE_MIMETYPE + "="
                                + "'" + GroupMembership.CONTENT_ITEM_TYPE + "'"
                            + ")"
                        + ")";

        // NOTE: If you want to refer to account name/type/data_set, AccountsColumns.CONCRETE_XXX
        // MUST be used, as upgraded raw_contacts may have the account info columns too.
        public static final String DATA_JOIN_PACKAGES_MIMETYPES_RAW_CONTACTS_GROUPS = "data "
                + "JOIN mimetypes ON (data.mimetype_id = mimetypes._id) "
                + "JOIN raw_contacts ON (data.raw_contact_id = raw_contacts._id) "
                + " JOIN " + Tables.ACCOUNTS + " ON ("
                    + RawContactsColumns.CONCRETE_ACCOUNT_ID + "=" + AccountsColumns.CONCRETE_ID
                    + ")"
                + "LEFT OUTER JOIN packages ON (data.package_id = packages._id) "
                + "LEFT OUTER JOIN groups "
                + "  ON (mimetypes.mimetype='" + GroupMembership.CONTENT_ITEM_TYPE + "' "
                + "      AND groups._id = data." + GroupMembership.GROUP_ROW_ID + ") ";

        public static final String ACTIVITIES_JOIN_MIMETYPES = "activities "
                + "LEFT OUTER JOIN mimetypes ON (activities.mimetype_id = mimetypes._id)";

        public static final String ACTIVITIES_JOIN_PACKAGES_MIMETYPES_RAW_CONTACTS_CONTACTS =
                "activities "
                + "LEFT OUTER JOIN packages ON (activities.package_id = packages._id) "
                + "LEFT OUTER JOIN mimetypes ON (activities.mimetype_id = mimetypes._id) "
                + "LEFT OUTER JOIN raw_contacts ON (activities.author_contact_id = " +
                        "raw_contacts._id) "
                + "LEFT OUTER JOIN contacts ON (raw_contacts.contact_id = contacts._id)";

        public static final String NAME_LOOKUP_JOIN_RAW_CONTACTS = "name_lookup "
                + "INNER JOIN view_raw_contacts ON (name_lookup.raw_contact_id = "
                + "view_raw_contacts._id)";

        public static final String RAW_CONTACTS_JOIN_ACCOUNTS = Tables.RAW_CONTACTS
                + " JOIN " + Tables.ACCOUNTS + " ON ("
                + AccountsColumns.CONCRETE_ID + "=" + RawContactsColumns.CONCRETE_ACCOUNT_ID
                + ")";
    }

    public interface Joins {
        /**
         * Join string intended to be used with the GROUPS table/view.  The main table must be named
         * as "groups".
         *
         * Adds the "group_member_count column" to the query, which will be null if a group has
         * no members.  Use ifnull(group_member_count, 0) if 0 is needed instead.
         */
        public static final String GROUP_MEMBER_COUNT =
                " LEFT OUTER JOIN (SELECT "
                        + "data.data1 AS member_count_group_id, "
                        + "COUNT(data.raw_contact_id) AS group_member_count "
                    + "FROM data "
                    + "WHERE "
                        + "data.mimetype_id = (SELECT _id FROM mimetypes WHERE "
                            + "mimetypes.mimetype = '" + GroupMembership.CONTENT_ITEM_TYPE + "')"
                    + "GROUP BY member_count_group_id) AS member_count_table" // End of inner query
                + " ON (groups._id = member_count_table.member_count_group_id)";
    }

    public interface Views {
        public static final String DATA = "view_data";
        public static final String RAW_CONTACTS = "view_raw_contacts";
        public static final String CONTACTS = "view_contacts";
        public static final String ENTITIES = "view_entities";
        public static final String RAW_ENTITIES = "view_raw_entities";
        public static final String GROUPS = "view_groups";

        /** The data_usage_stat table with the low-res columns. */
        public static final String DATA_USAGE_LR = "view_data_usage";
        public static final String STREAM_ITEMS = "view_stream_items";
        public static final String METADATA_SYNC = "view_metadata_sync";
        public static final String METADATA_SYNC_STATE = "view_metadata_sync_state";
    }

    public interface Projections {
        String[] ID = new String[] {BaseColumns._ID};
        String[] LITERAL_ONE = new String[] {"1"};
    }

    /**
     * Property names for {@link ContactsDatabaseHelper#getProperty} and
     * {@link ContactsDatabaseHelper#setProperty}.
     */
    public interface DbProperties {
        String DIRECTORY_SCAN_COMPLETE = "directoryScanComplete";
        String AGGREGATION_ALGORITHM = "aggregation_v2";
        String KNOWN_ACCOUNTS = "known_accounts";
        String ICU_VERSION = "icu_version";
        String LOCALE = "locale";
        String DATABASE_TIME_CREATED = "database_time_created";
        String KNOWN_DIRECTORY_PACKAGES = "knownDirectoryPackages";
    }

    public interface Clauses {
        final String HAVING_NO_GROUPS = "COUNT(" + DataColumns.CONCRETE_GROUP_ID + ") == 0";

        final String GROUP_BY_ACCOUNT_CONTACT_ID = SettingsColumns.CONCRETE_ACCOUNT_NAME + ","
                + SettingsColumns.CONCRETE_ACCOUNT_TYPE + "," + RawContacts.CONTACT_ID;

        String LOCAL_ACCOUNT_ID =
                "(SELECT " + AccountsColumns._ID +
                " FROM " + Tables.ACCOUNTS +
                " WHERE " +
                    AccountsColumns.ACCOUNT_NAME + " IS NULL AND " +
                    AccountsColumns.ACCOUNT_TYPE + " IS NULL AND " +
                    AccountsColumns.DATA_SET + " IS NULL)";

        final String RAW_CONTACT_IS_LOCAL = RawContactsColumns.CONCRETE_ACCOUNT_ID
                + "=" + LOCAL_ACCOUNT_ID;

        final String ZERO_GROUP_MEMBERSHIPS = "COUNT(" + GroupsColumns.CONCRETE_ID + ")=0";

        final String OUTER_RAW_CONTACTS = "outer_raw_contacts";
        final String OUTER_RAW_CONTACTS_ID = OUTER_RAW_CONTACTS + "." + RawContacts._ID;

        final String CONTACT_IS_VISIBLE =
                "SELECT " +
                    "MAX((SELECT (CASE WHEN " +
                        "(CASE" +
                            " WHEN " + RAW_CONTACT_IS_LOCAL +
                            " THEN 1 " +
                            " WHEN " + ZERO_GROUP_MEMBERSHIPS +
                            " THEN " + Settings.UNGROUPED_VISIBLE +
                            " ELSE MAX(" + Groups.GROUP_VISIBLE + ")" +
                         "END)=1 THEN 1 ELSE 0 END)" +
                " FROM " + Tables.RAW_CONTACTS_JOIN_SETTINGS_DATA_GROUPS +
                " WHERE " + RawContactsColumns.CONCRETE_ID + "=" + OUTER_RAW_CONTACTS_ID + "))" +
                " FROM " + Tables.RAW_CONTACTS + " AS " + OUTER_RAW_CONTACTS +
                " WHERE " + RawContacts.CONTACT_ID + "=" + ContactsColumns.CONCRETE_ID +
                " GROUP BY " + RawContacts.CONTACT_ID;

        final String GROUP_HAS_ACCOUNT_AND_SOURCE_ID = Groups.SOURCE_ID + "=? AND "
                + GroupsColumns.ACCOUNT_ID + "=?";

        public static final String CONTACT_VISIBLE =
            "EXISTS (SELECT _id FROM " + Tables.VISIBLE_CONTACTS
                + " WHERE " + Tables.CONTACTS +"." + Contacts._ID
                        + "=" + Tables.VISIBLE_CONTACTS +"." + Contacts._ID + ")";

        public static final String CONTACT_IN_DEFAULT_DIRECTORY =
                "EXISTS (SELECT _id FROM " + Tables.DEFAULT_DIRECTORY
                        + " WHERE " + Tables.CONTACTS +"." + Contacts._ID
                        + "=" + Tables.DEFAULT_DIRECTORY +"." + Contacts._ID + ")";
    }

    public interface ContactsColumns {
        public static final String LAST_STATUS_UPDATE_ID = "status_update_id";

        public static final String CONCRETE_ID = Tables.CONTACTS + "." + BaseColumns._ID;

        public static final String CONCRETE_PHOTO_FILE_ID = Tables.CONTACTS + "."
                + Contacts.PHOTO_FILE_ID;

        public static final String CONCRETE_STARRED = Tables.CONTACTS + "." + Contacts.STARRED;
        public static final String CONCRETE_PINNED = Tables.CONTACTS + "." + Contacts.PINNED;
        public static final String CONCRETE_CUSTOM_RINGTONE = Tables.CONTACTS + "."
                + Contacts.CUSTOM_RINGTONE;
        public static final String CONCRETE_SEND_TO_VOICEMAIL = Tables.CONTACTS + "."
                + Contacts.SEND_TO_VOICEMAIL;
        public static final String CONCRETE_LOOKUP_KEY = Tables.CONTACTS + "."
                + Contacts.LOOKUP_KEY;
        public static final String CONCRETE_CONTACT_LAST_UPDATED_TIMESTAMP = Tables.CONTACTS + "."
                + Contacts.CONTACT_LAST_UPDATED_TIMESTAMP;
        public static final String PHONEBOOK_LABEL_PRIMARY = "phonebook_label";
        public static final String PHONEBOOK_BUCKET_PRIMARY = "phonebook_bucket";
        public static final String PHONEBOOK_LABEL_ALTERNATIVE = "phonebook_label_alt";
        public static final String PHONEBOOK_BUCKET_ALTERNATIVE = "phonebook_bucket_alt";
    }

    public interface RawContactsColumns {
        public static final String CONCRETE_ID =
                Tables.RAW_CONTACTS + "." + BaseColumns._ID;

        public static final String ACCOUNT_ID = "account_id";
        public static final String CONCRETE_ACCOUNT_ID = Tables.RAW_CONTACTS + "." + ACCOUNT_ID;
        public static final String CONCRETE_SOURCE_ID =
                Tables.RAW_CONTACTS + "." + RawContacts.SOURCE_ID;
        public static final String CONCRETE_BACKUP_ID =
                Tables.RAW_CONTACTS + "." + RawContacts.BACKUP_ID;
        public static final String CONCRETE_VERSION =
                Tables.RAW_CONTACTS + "." + RawContacts.VERSION;
        public static final String CONCRETE_DIRTY =
                Tables.RAW_CONTACTS + "." + RawContacts.DIRTY;
        public static final String CONCRETE_DELETED =
                Tables.RAW_CONTACTS + "." + RawContacts.DELETED;
        public static final String CONCRETE_SYNC1 =
                Tables.RAW_CONTACTS + "." + RawContacts.SYNC1;
        public static final String CONCRETE_SYNC2 =
                Tables.RAW_CONTACTS + "." + RawContacts.SYNC2;
        public static final String CONCRETE_SYNC3 =
                Tables.RAW_CONTACTS + "." + RawContacts.SYNC3;
        public static final String CONCRETE_SYNC4 =
                Tables.RAW_CONTACTS + "." + RawContacts.SYNC4;
        public static final String CONCRETE_CUSTOM_RINGTONE =
                Tables.RAW_CONTACTS + "." + RawContacts.CUSTOM_RINGTONE;
        public static final String CONCRETE_SEND_TO_VOICEMAIL =
                Tables.RAW_CONTACTS + "." + RawContacts.SEND_TO_VOICEMAIL;
        public static final String CONCRETE_STARRED =
                Tables.RAW_CONTACTS + "." + RawContacts.STARRED;
        public static final String CONCRETE_PINNED =
                Tables.RAW_CONTACTS + "." + RawContacts.PINNED;

        public static final String CONCRETE_METADATA_DIRTY =
                Tables.RAW_CONTACTS + "." + RawContacts.METADATA_DIRTY;
        public static final String DISPLAY_NAME = RawContacts.DISPLAY_NAME_PRIMARY;
        public static final String DISPLAY_NAME_SOURCE = RawContacts.DISPLAY_NAME_SOURCE;
        public static final String AGGREGATION_NEEDED = "aggregation_needed";

        public static final String CONCRETE_DISPLAY_NAME =
                Tables.RAW_CONTACTS + "." + DISPLAY_NAME;
        public static final String CONCRETE_CONTACT_ID =
                Tables.RAW_CONTACTS + "." + RawContacts.CONTACT_ID;
        public static final String PHONEBOOK_LABEL_PRIMARY =
            ContactsColumns.PHONEBOOK_LABEL_PRIMARY;
        public static final String PHONEBOOK_BUCKET_PRIMARY =
            ContactsColumns.PHONEBOOK_BUCKET_PRIMARY;
        public static final String PHONEBOOK_LABEL_ALTERNATIVE =
            ContactsColumns.PHONEBOOK_LABEL_ALTERNATIVE;
        public static final String PHONEBOOK_BUCKET_ALTERNATIVE =
            ContactsColumns.PHONEBOOK_BUCKET_ALTERNATIVE;

        /**
         * This column is no longer used, but we keep it in the table so an upgraded database
         * will look the same as a new database. This reduces the chance of OEMs adding a second
         * column with the same name.
         */
        public static final String NAME_VERIFIED_OBSOLETE = "name_verified";
    }

    public interface ViewRawContactsColumns {
        String CONCRETE_ACCOUNT_NAME = Views.RAW_CONTACTS + "." + RawContacts.ACCOUNT_NAME;
        String CONCRETE_ACCOUNT_TYPE = Views.RAW_CONTACTS + "." + RawContacts.ACCOUNT_TYPE;
        String CONCRETE_DATA_SET = Views.RAW_CONTACTS + "." + RawContacts.DATA_SET;
    }

    public interface DataColumns {
        public static final String PACKAGE_ID = "package_id";
        public static final String MIMETYPE_ID = "mimetype_id";

        public static final String CONCRETE_ID = Tables.DATA + "." + BaseColumns._ID;
        public static final String CONCRETE_MIMETYPE_ID = Tables.DATA + "." + MIMETYPE_ID;
        public static final String CONCRETE_RAW_CONTACT_ID = Tables.DATA + "."
                + Data.RAW_CONTACT_ID;
        public static final String CONCRETE_GROUP_ID = Tables.DATA + "."
                + GroupMembership.GROUP_ROW_ID;

        public static final String CONCRETE_DATA1 = Tables.DATA + "." + Data.DATA1;
        public static final String CONCRETE_DATA2 = Tables.DATA + "." + Data.DATA2;
        public static final String CONCRETE_DATA3 = Tables.DATA + "." + Data.DATA3;
        public static final String CONCRETE_DATA4 = Tables.DATA + "." + Data.DATA4;
        public static final String CONCRETE_DATA5 = Tables.DATA + "." + Data.DATA5;
        public static final String CONCRETE_DATA6 = Tables.DATA + "." + Data.DATA6;
        public static final String CONCRETE_DATA7 = Tables.DATA + "." + Data.DATA7;
        public static final String CONCRETE_DATA8 = Tables.DATA + "." + Data.DATA8;
        public static final String CONCRETE_DATA9 = Tables.DATA + "." + Data.DATA9;
        public static final String CONCRETE_DATA10 = Tables.DATA + "." + Data.DATA10;
        public static final String CONCRETE_DATA11 = Tables.DATA + "." + Data.DATA11;
        public static final String CONCRETE_DATA12 = Tables.DATA + "." + Data.DATA12;
        public static final String CONCRETE_DATA13 = Tables.DATA + "." + Data.DATA13;
        public static final String CONCRETE_DATA14 = Tables.DATA + "." + Data.DATA14;
        public static final String CONCRETE_DATA15 = Tables.DATA + "." + Data.DATA15;
        public static final String CONCRETE_IS_PRIMARY = Tables.DATA + "." + Data.IS_PRIMARY;
        public static final String CONCRETE_PACKAGE_ID = Tables.DATA + "." + PACKAGE_ID;
    }

    // Used only for legacy API support.
    public interface ExtensionsColumns {
        public static final String NAME = Data.DATA1;
        public static final String VALUE = Data.DATA2;
    }

    public interface GroupMembershipColumns {
        public static final String RAW_CONTACT_ID = Data.RAW_CONTACT_ID;
        public static final String GROUP_ROW_ID = GroupMembership.GROUP_ROW_ID;
    }

    public interface GroupsColumns {
        public static final String PACKAGE_ID = "package_id";
        public static final String CONCRETE_PACKAGE_ID = Tables.GROUPS + "." + PACKAGE_ID;

        public static final String CONCRETE_ID = Tables.GROUPS + "." + BaseColumns._ID;
        public static final String CONCRETE_SOURCE_ID = Tables.GROUPS + "." + Groups.SOURCE_ID;

        public static final String ACCOUNT_ID = "account_id";
        public static final String CONCRETE_ACCOUNT_ID = Tables.GROUPS + "." + ACCOUNT_ID;
    }

    public interface ViewGroupsColumns {
        String CONCRETE_ACCOUNT_NAME = Views.GROUPS + "." + Groups.ACCOUNT_NAME;
        String CONCRETE_ACCOUNT_TYPE = Views.GROUPS + "." + Groups.ACCOUNT_TYPE;
        String CONCRETE_DATA_SET = Views.GROUPS + "." + Groups.DATA_SET;
    }

    public interface ActivitiesColumns {
        public static final String PACKAGE_ID = "package_id";
        public static final String MIMETYPE_ID = "mimetype_id";
    }

    public interface PhoneLookupColumns {
        public static final String _ID = BaseColumns._ID;
        public static final String DATA_ID = "data_id";
        public static final String RAW_CONTACT_ID = "raw_contact_id";
        public static final String NORMALIZED_NUMBER = "normalized_number";
        public static final String MIN_MATCH = "min_match";
    }

    public interface NameLookupColumns {
        public static final String RAW_CONTACT_ID = "raw_contact_id";
        public static final String DATA_ID = "data_id";
        public static final String NORMALIZED_NAME = "normalized_name";
        public static final String NAME_TYPE = "name_type";
    }

    public interface PackagesColumns {
        public static final String _ID = BaseColumns._ID;
        public static final String PACKAGE = "package";

        public static final String CONCRETE_ID = Tables.PACKAGES + "." + _ID;
    }

    public interface MimetypesColumns {
        public static final String _ID = BaseColumns._ID;
        public static final String MIMETYPE = "mimetype";

        public static final String CONCRETE_ID = Tables.MIMETYPES + "." + BaseColumns._ID;
        public static final String CONCRETE_MIMETYPE = Tables.MIMETYPES + "." + MIMETYPE;
    }

    public interface AggregationExceptionColumns {
        public static final String _ID = BaseColumns._ID;
    }

    public interface NicknameLookupColumns {
        public static final String NAME = "name";
        public static final String CLUSTER = "cluster";
    }

    public interface SettingsColumns {
        public static final String CONCRETE_ACCOUNT_NAME = Tables.SETTINGS + "."
                + Settings.ACCOUNT_NAME;
        public static final String CONCRETE_ACCOUNT_TYPE = Tables.SETTINGS + "."
                + Settings.ACCOUNT_TYPE;
        public static final String CONCRETE_DATA_SET = Tables.SETTINGS + "."
                + Settings.DATA_SET;
    }

    public interface PresenceColumns {
        String RAW_CONTACT_ID = "presence_raw_contact_id";
        String CONTACT_ID = "presence_contact_id";
    }

    public interface AggregatedPresenceColumns {
        String CONTACT_ID = "presence_contact_id";
        String CONCRETE_CONTACT_ID = Tables.AGGREGATED_PRESENCE + "." + CONTACT_ID;
    }

    public interface StatusUpdatesColumns {
        String DATA_ID = "status_update_data_id";

        String CONCRETE_DATA_ID = Tables.STATUS_UPDATES + "." + DATA_ID;

        String CONCRETE_PRESENCE = Tables.STATUS_UPDATES + "." + StatusUpdates.PRESENCE;
        String CONCRETE_STATUS = Tables.STATUS_UPDATES + "." + StatusUpdates.STATUS;
        String CONCRETE_STATUS_TIMESTAMP = Tables.STATUS_UPDATES + "."
                + StatusUpdates.STATUS_TIMESTAMP;
        String CONCRETE_STATUS_RES_PACKAGE = Tables.STATUS_UPDATES + "."
                + StatusUpdates.STATUS_RES_PACKAGE;
        String CONCRETE_STATUS_LABEL = Tables.STATUS_UPDATES + "." + StatusUpdates.STATUS_LABEL;
        String CONCRETE_STATUS_ICON = Tables.STATUS_UPDATES + "." + StatusUpdates.STATUS_ICON;
    }

    public interface ContactsStatusUpdatesColumns {
        String ALIAS = "contacts_" + Tables.STATUS_UPDATES;

        String CONCRETE_DATA_ID = ALIAS + "." + StatusUpdatesColumns.DATA_ID;

        String CONCRETE_PRESENCE = ALIAS + "." + StatusUpdates.PRESENCE;
        String CONCRETE_STATUS = ALIAS + "." + StatusUpdates.STATUS;
        String CONCRETE_STATUS_TIMESTAMP = ALIAS + "." + StatusUpdates.STATUS_TIMESTAMP;
        String CONCRETE_STATUS_RES_PACKAGE = ALIAS + "." + StatusUpdates.STATUS_RES_PACKAGE;
        String CONCRETE_STATUS_LABEL = ALIAS + "." + StatusUpdates.STATUS_LABEL;
        String CONCRETE_STATUS_ICON = ALIAS + "." + StatusUpdates.STATUS_ICON;
    }

    public interface StreamItemsColumns {
        final String CONCRETE_ID = Tables.STREAM_ITEMS + "." + BaseColumns._ID;
        final String CONCRETE_RAW_CONTACT_ID =
                Tables.STREAM_ITEMS + "." + StreamItems.RAW_CONTACT_ID;
        final String CONCRETE_PACKAGE = Tables.STREAM_ITEMS + "." + StreamItems.RES_PACKAGE;
        final String CONCRETE_ICON = Tables.STREAM_ITEMS + "." + StreamItems.RES_ICON;
        final String CONCRETE_LABEL = Tables.STREAM_ITEMS + "." + StreamItems.RES_LABEL;
        final String CONCRETE_TEXT = Tables.STREAM_ITEMS + "." + StreamItems.TEXT;
        final String CONCRETE_TIMESTAMP = Tables.STREAM_ITEMS + "." + StreamItems.TIMESTAMP;
        final String CONCRETE_COMMENTS = Tables.STREAM_ITEMS + "." + StreamItems.COMMENTS;
        final String CONCRETE_SYNC1 = Tables.STREAM_ITEMS + "." + StreamItems.SYNC1;
        final String CONCRETE_SYNC2 = Tables.STREAM_ITEMS + "." + StreamItems.SYNC2;
        final String CONCRETE_SYNC3 = Tables.STREAM_ITEMS + "." + StreamItems.SYNC3;
        final String CONCRETE_SYNC4 = Tables.STREAM_ITEMS + "." + StreamItems.SYNC4;
    }

    public interface StreamItemPhotosColumns {
        final String CONCRETE_ID = Tables.STREAM_ITEM_PHOTOS + "." + BaseColumns._ID;
        final String CONCRETE_STREAM_ITEM_ID = Tables.STREAM_ITEM_PHOTOS + "."
                + StreamItemPhotos.STREAM_ITEM_ID;
        final String CONCRETE_SORT_INDEX =
                Tables.STREAM_ITEM_PHOTOS + "." + StreamItemPhotos.SORT_INDEX;
        final String CONCRETE_PHOTO_FILE_ID = Tables.STREAM_ITEM_PHOTOS + "."
                + StreamItemPhotos.PHOTO_FILE_ID;
        final String CONCRETE_SYNC1 = Tables.STREAM_ITEM_PHOTOS + "." + StreamItemPhotos.SYNC1;
        final String CONCRETE_SYNC2 = Tables.STREAM_ITEM_PHOTOS + "." + StreamItemPhotos.SYNC2;
        final String CONCRETE_SYNC3 = Tables.STREAM_ITEM_PHOTOS + "." + StreamItemPhotos.SYNC3;
        final String CONCRETE_SYNC4 = Tables.STREAM_ITEM_PHOTOS + "." + StreamItemPhotos.SYNC4;
    }

    public interface PhotoFilesColumns {
        String CONCRETE_ID = Tables.PHOTO_FILES + "." + BaseColumns._ID;
        String CONCRETE_HEIGHT = Tables.PHOTO_FILES + "." + PhotoFiles.HEIGHT;
        String CONCRETE_WIDTH = Tables.PHOTO_FILES + "." + PhotoFiles.WIDTH;
        String CONCRETE_FILESIZE = Tables.PHOTO_FILES + "." + PhotoFiles.FILESIZE;
    }

    public interface AccountsColumns extends BaseColumns {
        String CONCRETE_ID = Tables.ACCOUNTS + "." + BaseColumns._ID;

        String ACCOUNT_NAME = RawContacts.ACCOUNT_NAME;
        String ACCOUNT_TYPE = RawContacts.ACCOUNT_TYPE;
        String DATA_SET = RawContacts.DATA_SET;
        String SIM_SLOT_INDEX = "sim_slot_index";
        String SIM_EF_TYPE = "sim_ef_type";

        String CONCRETE_ACCOUNT_NAME = Tables.ACCOUNTS + "." + ACCOUNT_NAME;
        String CONCRETE_ACCOUNT_TYPE = Tables.ACCOUNTS + "." + ACCOUNT_TYPE;
        String CONCRETE_DATA_SET = Tables.ACCOUNTS + "." + DATA_SET;
    }

    public interface DirectoryColumns {
        public static final String TYPE_RESOURCE_NAME = "typeResourceName";
    }

    public interface SearchIndexColumns {
        public static final String CONTACT_ID = "contact_id";
        public static final String CONTENT = "content";
        public static final String NAME = "name";
        public static final String TOKENS = "tokens";
    }

    public interface PreAuthorizedUris {
        public static final String _ID = BaseColumns._ID;
        public static final String URI = "uri";
        public static final String EXPIRATION = "expiration";
    }

    /**
     * Private table for calculating per-contact-method ranking.
     */
    public interface DataUsageStatColumns {
        /** type: INTEGER (long) */
        public static final String _ID = "stat_id";
        public static final String CONCRETE_ID = Tables.DATA_USAGE_STAT + "." + _ID;

        /** type: INTEGER (long) */
        public static final String DATA_ID = "data_id";
        public static final String CONCRETE_DATA_ID = Tables.DATA_USAGE_STAT + "." + DATA_ID;

        /** type: INTEGER (long) */
        public static final String RAW_LAST_TIME_USED = Data.RAW_LAST_TIME_USED;
        public static final String LR_LAST_TIME_USED = Data.LR_LAST_TIME_USED;

        /** type: INTEGER */
        public static final String RAW_TIMES_USED = Data.RAW_TIMES_USED;
        public static final String LR_TIMES_USED = Data.LR_TIMES_USED;

        /** type: INTEGER */
        public static final String USAGE_TYPE_INT = "usage_type";
        public static final String CONCRETE_USAGE_TYPE =
                Tables.DATA_USAGE_STAT + "." + USAGE_TYPE_INT;

        /**
         * Integer values for USAGE_TYPE.
         *
         * @see android.provider.ContactsContract.DataUsageFeedback#USAGE_TYPE
         */
        public static final int USAGE_TYPE_INT_CALL = 0;
        public static final int USAGE_TYPE_INT_LONG_TEXT = 1;
        public static final int USAGE_TYPE_INT_SHORT_TEXT = 2;
    }

    private  interface EmailQuery {
        public static final String TABLE = Tables.DATA;

        public static final String SELECTION =
                DataColumns.MIMETYPE_ID + "=? AND " + Data.DATA1 + " NOT NULL";

        public static final String COLUMNS[] = {
                Email._ID,
                Email.RAW_CONTACT_ID,
                Email.ADDRESS};

        public static final int ID = 0;
        public static final int RAW_CONTACT_ID = 1;
        public static final int ADDRESS = 2;
    }

    private interface StructuredNameQuery {
        public static final String TABLE = Tables.DATA;

        public static final String SELECTION =
                DataColumns.MIMETYPE_ID + "=? AND " + Data.DATA1 + " NOT NULL";

        public static final String COLUMNS[] = {
                StructuredName._ID,
                StructuredName.RAW_CONTACT_ID,
                StructuredName.DISPLAY_NAME,
        };

        public static final int ID = 0;
        public static final int RAW_CONTACT_ID = 1;
        public static final int DISPLAY_NAME = 2;
    }

    private interface NicknameQuery {
        public static final String TABLE = Tables.DATA;

        public static final String SELECTION =
                DataColumns.MIMETYPE_ID + "=? AND " + Data.DATA1 + " NOT NULL";

        public static final String COLUMNS[] = {
                Nickname._ID,
                Nickname.RAW_CONTACT_ID,
                Nickname.NAME};

        public static final int ID = 0;
        public static final int RAW_CONTACT_ID = 1;
        public static final int NAME = 2;
    }

    private interface RawContactNameQuery {
        public static final String RAW_SQL =
                "SELECT "
                        + DataColumns.MIMETYPE_ID + ","
                        + Data.IS_PRIMARY + ","
                        + Data.DATA1 + ","
                        + Data.DATA2 + ","
                        + Data.DATA3 + ","
                        + Data.DATA4 + ","
                        + Data.DATA5 + ","
                        + Data.DATA6 + ","
                        + Data.DATA7 + ","
                        + Data.DATA8 + ","
                        + Data.DATA9 + ","
                        + Data.DATA10 + ","
                        + Data.DATA11 +
                " FROM " + Tables.DATA +
                " WHERE " + Data.RAW_CONTACT_ID + "=?" +
                        " AND (" + Data.DATA1 + " NOT NULL OR " +
                                Data.DATA8 + " NOT NULL OR " +
                                Data.DATA9 + " NOT NULL OR " +
                                Data.DATA10 + " NOT NULL OR " +  // Phonetic name not empty
                                Organization.TITLE + " NOT NULL)";

        public static final int MIMETYPE = 0;
        public static final int IS_PRIMARY = 1;
        public static final int DATA1 = 2;
        public static final int GIVEN_NAME = 3;                         // data2
        public static final int FAMILY_NAME = 4;                        // data3
        public static final int PREFIX = 5;                             // data4
        public static final int TITLE = 5;                              // data4
        public static final int MIDDLE_NAME = 6;                        // data5
        public static final int SUFFIX = 7;                             // data6
        public static final int PHONETIC_GIVEN_NAME = 8;                // data7
        public static final int PHONETIC_MIDDLE_NAME = 9;               // data8
        public static final int ORGANIZATION_PHONETIC_NAME = 9;         // data8
        public static final int PHONETIC_FAMILY_NAME = 10;              // data9
        public static final int FULL_NAME_STYLE = 11;                   // data10
        public static final int ORGANIZATION_PHONETIC_NAME_STYLE = 11;  // data10
        public static final int PHONETIC_NAME_STYLE = 12;               // data11
    }

    public final static class NameLookupType {
        public static final int NAME_EXACT = 0;
        public static final int NAME_VARIANT = 1;
        public static final int NAME_COLLATION_KEY = 2;
        public static final int NICKNAME = 3;
        public static final int EMAIL_BASED_NICKNAME = 4;

        // The highest name-lookup type plus one.
        public static final int TYPE_COUNT = 5;

        public static boolean isBasedOnStructuredName(int nameLookupType) {
            return nameLookupType == NameLookupType.NAME_EXACT
                    || nameLookupType == NameLookupType.NAME_VARIANT
                    || nameLookupType == NameLookupType.NAME_COLLATION_KEY;
        }
    }

    private class StructuredNameLookupBuilder extends NameLookupBuilder {
        // NOTE(gilad): Is in intentional that we don't use the declaration on L960?
        private final SQLiteStatement mNameLookupInsert;
        private final CommonNicknameCache mCommonNicknameCache;

        public StructuredNameLookupBuilder(NameSplitter splitter,
                CommonNicknameCache commonNicknameCache, SQLiteStatement nameLookupInsert) {

            super(splitter);
            this.mCommonNicknameCache = commonNicknameCache;
            this.mNameLookupInsert = nameLookupInsert;
        }

        @Override
        protected void insertNameLookup(
                long rawContactId, long dataId, int lookupType, String name) {

            if (!TextUtils.isEmpty(name)) {
                ContactsDatabaseHelper.this.insertNormalizedNameLookup(
                        mNameLookupInsert, rawContactId, dataId, lookupType, name);
            }
        }

        @Override
        protected String[] getCommonNicknameClusters(String normalizedName) {
            return mCommonNicknameCache.getCommonNicknameClusters(normalizedName);
        }
    }

    private static final String TAG = "ContactsDatabaseHelper";

    private static final String DATABASE_NAME = "contacts2.db";

    private static ContactsDatabaseHelper sSingleton = null;

    /** In-memory map of commonly found MIME-types to their ids in the MIMETYPES table */
    @VisibleForTesting
    final ArrayMap<String, Long> mCommonMimeTypeIdsCache = new ArrayMap<>();

    @VisibleForTesting
    static final String[] COMMON_MIME_TYPES = {
            Email.CONTENT_ITEM_TYPE,
            Im.CONTENT_ITEM_TYPE,
            Nickname.CONTENT_ITEM_TYPE,
            Organization.CONTENT_ITEM_TYPE,
            Phone.CONTENT_ITEM_TYPE,
            SipAddress.CONTENT_ITEM_TYPE,
            StructuredName.CONTENT_ITEM_TYPE,
            StructuredPostal.CONTENT_ITEM_TYPE,
            Identity.CONTENT_ITEM_TYPE,
            android.provider.ContactsContract.CommonDataKinds.Photo.CONTENT_ITEM_TYPE,
            GroupMembership.CONTENT_ITEM_TYPE,
            Note.CONTENT_ITEM_TYPE,
            Event.CONTENT_ITEM_TYPE,
            Website.CONTENT_ITEM_TYPE,
            Relation.CONTENT_ITEM_TYPE,
            "vnd.com.google.cursor.item/contact_misc"
    };

    private final Context mContext;
    private final boolean mDatabaseOptimizationEnabled;
    private final boolean mIsTestInstance;
    private final SyncStateContentProviderHelper mSyncState;
    private final CountryMonitor mCountryMonitor;

    /**
     * Time when the DB was created.  It's persisted in {@link DbProperties#DATABASE_TIME_CREATED},
     * but loaded into memory so it can be accessed even when the DB is busy.
     */
    private long mDatabaseCreationTime;

    private MessageDigest mMessageDigest;
    {
        try {
            mMessageDigest = MessageDigest.getInstance("SHA-1");
        } catch (NoSuchAlgorithmException e) {
            throw new RuntimeException("No such algorithm.", e);
        }
    }

    // We access it from multiple threads, so mark as volatile.
    private volatile boolean mUseStrictPhoneNumberComparison;

    // They're basically accessed only in one method, as well as in dump(), so technically
    // they should be volatile too, but it's not really needed in practice.
    private boolean mUseStrictPhoneNumberComparisonBase;
    private boolean mUseStrictPhoneNumberComparisonForRussia;
    private boolean mUseStrictPhoneNumberComparisonForKazakhstan;
    private int mMinMatch;

    private String[] mSelectionArgs1 = new String[1];
    private NameSplitter.Name mName = new NameSplitter.Name();
    private CharArrayBuffer mCharArrayBuffer = new CharArrayBuffer(128);
    private NameSplitter mNameSplitter;

    private final Executor mLazilyCreatedExecutor =
            new ThreadPoolExecutor(0, 1, 60L, TimeUnit.SECONDS, new LinkedBlockingQueue<>());

    public static synchronized ContactsDatabaseHelper getInstance(Context context) {
        if (sSingleton == null) {
            sSingleton = new ContactsDatabaseHelper(context, DATABASE_NAME, true,
                    /* isTestInstance=*/ false);
        }
        return sSingleton;
    }

    /**
     * Returns a new instance for unit tests.
     */
    @NeededForTesting
    public static ContactsDatabaseHelper getNewInstanceForTest(Context context, String filename) {
        return new ContactsDatabaseHelper(context, filename, false, /* isTestInstance=*/ true);
    }

    protected ContactsDatabaseHelper(
            Context context, String databaseName, boolean optimizationEnabled,
            boolean isTestInstance) {
        super(context, databaseName, null, DATABASE_VERSION, MINIMUM_SUPPORTED_VERSION, null);
        boolean enableWal = android.provider.Settings.Global.getInt(context.getContentResolver(),
                android.provider.Settings.Global.CONTACTS_DATABASE_WAL_ENABLED, 1) == 1;
        if (dbForProfile() != 0 || ActivityManager.isLowRamDeviceStatic()) {
            enableWal = false;
        }
        setWriteAheadLoggingEnabled(enableWal);
        // Memory optimization - close idle connections after 30s of inactivity
        setIdleConnectionTimeout(IDLE_CONNECTION_TIMEOUT_MS);
        mDatabaseOptimizationEnabled = optimizationEnabled;
        mIsTestInstance = isTestInstance;
        mContext = context;
        mSyncState = new SyncStateContentProviderHelper();

        mCountryMonitor = new CountryMonitor(context, this::updateUseStrictPhoneNumberComparison);

        startListeningToDeviceConfigUpdates();

        updateUseStrictPhoneNumberComparison();
    }

    protected void startListeningToDeviceConfigUpdates() {
        // Note we override this method in the profile helper to skip it.

        DeviceConfig.addOnPropertiesChangedListener(DeviceConfig.NAMESPACE_CONTACTS_PROVIDER,
                mLazilyCreatedExecutor, (props) -> onDeviceConfigUpdated());
    }

    private void onDeviceConfigUpdated() {
        updateUseStrictPhoneNumberComparison();
    }

    protected void updateUseStrictPhoneNumberComparison() {
        // Note we override this method in the profile helper to skip it.

        final String country = getCurrentCountryIso();

        Log.i(TAG, "updateUseStrictPhoneNumberComparison: " + country);

        // Load all the configs so we can show them in dumpsys.
        mUseStrictPhoneNumberComparisonBase = getConfig(
                USE_STRICT_PHONE_NUMBER_COMPARISON_KEY,
                bool.config_use_strict_phone_number_comparation);

        mUseStrictPhoneNumberComparisonForRussia = getConfig(
                USE_STRICT_PHONE_NUMBER_COMPARISON_FOR_RUSSIA_KEY,
                bool.config_use_strict_phone_number_comparation_for_russia);

        mUseStrictPhoneNumberComparisonForKazakhstan = getConfig(
                USE_STRICT_PHONE_NUMBER_COMPARISON_FOR_KAZAKHSTAN_KEY,
                bool.config_use_strict_phone_number_comparation_for_kazakhstan);

        if (RUSSIA_COUNTRY_CODE.equals(country)) {
            mUseStrictPhoneNumberComparison = mUseStrictPhoneNumberComparisonForRussia;

        } else if (KAZAKHSTAN_COUNTRY_CODE.equals(country)) {
            mUseStrictPhoneNumberComparison = mUseStrictPhoneNumberComparisonForKazakhstan;

        } else {
            mUseStrictPhoneNumberComparison = mUseStrictPhoneNumberComparisonBase;
        }

        mMinMatch = mContext.getResources().getInteger(
                com.android.internal.R.integer.config_phonenumber_compare_min_match);
    }

    private boolean getConfig(String configKey, int defaultResId) {
        return DeviceConfig.getBoolean(
                DeviceConfig.NAMESPACE_CONTACTS_PROVIDER, configKey,
                mContext.getResources().getBoolean(defaultResId));
    }

    public SQLiteDatabase getDatabase(boolean writable) {
        return writable ? getWritableDatabase() : getReadableDatabase();
    }

    /**
     * Populate ids of known mimetypes into a map for easy access
     *
     * @param db target database
     */
    private void prepopulateCommonMimeTypes(SQLiteDatabase db) {
        mCommonMimeTypeIdsCache.clear();
        for(String commonMimeType: COMMON_MIME_TYPES) {
            mCommonMimeTypeIdsCache.put(commonMimeType, insertMimeType(db, commonMimeType));
        }
    }

    @Override
    public void onBeforeDelete(SQLiteDatabase db) {
        Log.w(TAG, "Database version " + db.getVersion() + " for " + DATABASE_NAME
                + " is no longer supported. Data will be lost on upgrading to " + DATABASE_VERSION);
    }

    @Override
    public void onOpen(SQLiteDatabase db) {
        Log.d(TAG, "WAL enabled for " + getDatabaseName() + ": " + db.isWriteAheadLoggingEnabled());
        prepopulateCommonMimeTypes(db);
        mSyncState.onDatabaseOpened(db);
        // Deleting any state from the presence tables to mimic their behavior from the time they
        // were in-memory tables
        db.execSQL("DELETE FROM " + Tables.PRESENCE + ";");
        db.execSQL("DELETE FROM " + Tables.AGGREGATED_PRESENCE + ";");

        loadDatabaseCreationTime(db);
    }

    protected void setDatabaseCreationTime(SQLiteDatabase db) {
        // Note we don't do this in the profile DB helper.
        mDatabaseCreationTime = System.currentTimeMillis();
        PropertyUtils.setProperty(db, DbProperties.DATABASE_TIME_CREATED, String.valueOf(
                mDatabaseCreationTime));
    }

    protected void loadDatabaseCreationTime(SQLiteDatabase db) {
        // Note we don't do this in the profile DB helper.

        mDatabaseCreationTime = 0;
        final String timestamp = PropertyUtils.getProperty(db,
                DbProperties.DATABASE_TIME_CREATED, "");
        if (!TextUtils.isEmpty(timestamp)) {
            try {
                mDatabaseCreationTime = Long.parseLong(timestamp);
            } catch (NumberFormatException e) {
                Log.w(TAG, "Failed to parse timestamp: " + timestamp);
            }
        }
        if (AbstractContactsProvider.VERBOSE_LOGGING) {
            Log.v(TAG, "Open: creation time=" + mDatabaseCreationTime);
        }
        if (mDatabaseCreationTime == 0) {
            Log.w(TAG, "Unable to load creating time; resetting.");
            // Hmm, failed to load the timestamp.  Just set the current time then.
            mDatabaseCreationTime = System.currentTimeMillis();
            PropertyUtils.setProperty(db,
                    DbProperties.DATABASE_TIME_CREATED, Long.toString(mDatabaseCreationTime));
        }
    }

    private void createPresenceTables(SQLiteDatabase db) {
        db.execSQL("CREATE TABLE IF NOT EXISTS " + Tables.PRESENCE + " ("+
                StatusUpdates.DATA_ID + " INTEGER PRIMARY KEY REFERENCES data(_id)," +
                StatusUpdates.PROTOCOL + " INTEGER NOT NULL," +
                StatusUpdates.CUSTOM_PROTOCOL + " TEXT," +
                StatusUpdates.IM_HANDLE + " TEXT," +
                StatusUpdates.IM_ACCOUNT + " TEXT," +
                PresenceColumns.CONTACT_ID + " INTEGER REFERENCES contacts(_id)," +
                PresenceColumns.RAW_CONTACT_ID + " INTEGER REFERENCES raw_contacts(_id)," +
                StatusUpdates.PRESENCE + " INTEGER," +
                StatusUpdates.CHAT_CAPABILITY + " INTEGER NOT NULL DEFAULT 0," +
                "UNIQUE(" + StatusUpdates.PROTOCOL + ", " + StatusUpdates.CUSTOM_PROTOCOL
                    + ", " + StatusUpdates.IM_HANDLE + ", " + StatusUpdates.IM_ACCOUNT + ")" +
        ");");

        db.execSQL("CREATE INDEX IF NOT EXISTS presenceIndex" + " ON "
                + Tables.PRESENCE + " (" + PresenceColumns.RAW_CONTACT_ID + ");");
        db.execSQL("CREATE INDEX IF NOT EXISTS presenceIndex2" + " ON "
                + Tables.PRESENCE + " (" + PresenceColumns.CONTACT_ID + ");");

        db.execSQL("CREATE TABLE IF NOT EXISTS "
                + Tables.AGGREGATED_PRESENCE + " ("+
                AggregatedPresenceColumns.CONTACT_ID
                        + " INTEGER PRIMARY KEY REFERENCES contacts(_id)," +
                StatusUpdates.PRESENCE + " INTEGER," +
                StatusUpdates.CHAT_CAPABILITY + " INTEGER NOT NULL DEFAULT 0" +
        ");");

        db.execSQL("CREATE TRIGGER IF NOT EXISTS " + Tables.PRESENCE + "_deleted"
                + " BEFORE DELETE ON " + Tables.PRESENCE
                + " BEGIN "
                + "   DELETE FROM " + Tables.AGGREGATED_PRESENCE
                + "     WHERE " + AggregatedPresenceColumns.CONTACT_ID + " = " +
                        "(SELECT " + PresenceColumns.CONTACT_ID +
                        " FROM " + Tables.PRESENCE +
                        " WHERE " + PresenceColumns.RAW_CONTACT_ID
                                + "=OLD." + PresenceColumns.RAW_CONTACT_ID +
                        " AND NOT EXISTS" +
                                "(SELECT " + PresenceColumns.RAW_CONTACT_ID +
                                " FROM " + Tables.PRESENCE +
                                " WHERE " + PresenceColumns.CONTACT_ID
                                        + "=OLD." + PresenceColumns.CONTACT_ID +
                                " AND " + PresenceColumns.RAW_CONTACT_ID
                                        + "!=OLD." + PresenceColumns.RAW_CONTACT_ID + "));"
                + " END");

        final String replaceAggregatePresenceSql =
                "INSERT OR REPLACE INTO " + Tables.AGGREGATED_PRESENCE + "("
                        + AggregatedPresenceColumns.CONTACT_ID + ", "
                        + StatusUpdates.PRESENCE + ", "
                        + StatusUpdates.CHAT_CAPABILITY + ")"
                + " SELECT "
                        + PresenceColumns.CONTACT_ID + ","
                        + StatusUpdates.PRESENCE + ","
                        + StatusUpdates.CHAT_CAPABILITY
                + " FROM " + Tables.PRESENCE
                + " WHERE "
                    + " (ifnull(" + StatusUpdates.PRESENCE + ",0)  * 10 "
                            + "+ ifnull(" + StatusUpdates.CHAT_CAPABILITY + ", 0))"
                    + " = (SELECT "
                        + "MAX (ifnull(" + StatusUpdates.PRESENCE + ",0)  * 10 "
                                + "+ ifnull(" + StatusUpdates.CHAT_CAPABILITY + ", 0))"
                        + " FROM " + Tables.PRESENCE
                        + " WHERE " + PresenceColumns.CONTACT_ID
                            + "=NEW." + PresenceColumns.CONTACT_ID
                    + ")"
                + " AND " + PresenceColumns.CONTACT_ID + "=NEW." + PresenceColumns.CONTACT_ID + ";";

        db.execSQL("CREATE TRIGGER IF NOT EXISTS " + Tables.PRESENCE + "_inserted"
                + " AFTER INSERT ON " + Tables.PRESENCE
                + " BEGIN "
                + replaceAggregatePresenceSql
                + " END");

        db.execSQL("CREATE TRIGGER IF NOT EXISTS " + Tables.PRESENCE + "_updated"
                + " AFTER UPDATE ON " + Tables.PRESENCE
                + " BEGIN "
                + replaceAggregatePresenceSql
                + " END");
    }

    @Override
    public void onCreate(SQLiteDatabase db) {
        Log.i(TAG, "Bootstrapping database " + DATABASE_NAME + " version: " + DATABASE_VERSION);

        mSyncState.createDatabase(db);

        // Create the properties table first so the create time is available as soon as possible.
        // The create time is needed by BOOT_COMPLETE to send broadcasts.
        PropertyUtils.createPropertiesTable(db);

        setDatabaseCreationTime(db);

        db.execSQL("CREATE TABLE " + Tables.ACCOUNTS + " (" +
                AccountsColumns._ID + " INTEGER PRIMARY KEY AUTOINCREMENT," +
                AccountsColumns.ACCOUNT_NAME + " TEXT, " +
                AccountsColumns.ACCOUNT_TYPE + " TEXT, " +
                AccountsColumns.DATA_SET + " TEXT, " +
                AccountsColumns.SIM_SLOT_INDEX + " INTEGER, " +
                AccountsColumns.SIM_EF_TYPE + " INTEGER" +
                ");");

        // Note, there are two sets of the usage stat columns: LR_* and RAW_*.
        // RAW_* contain the real values, which clients can't access.  The column names start
        // with a special prefix, which clients are prohibited from using in queries (including
        // "where" of deletes/updates.)
        // The LR_* columns have the original, public names.  The views have the LR columns too,
        // which contain the "low-res" numbers.  The tables, though, do *not* have to have these
        // columns, because we won't use them anyway.  However, because old versions of the tables
        // had those columns, and SQLite doesn't allow removing existing columns, meaning upgraded
        // tables will have these LR_* columns anyway.  So, in order to make a new database look
        // the same as an upgraded database, we create the LR columns in a new database too.
        // Otherwise, we would easily end up with writing SQLs that will run fine in a new DB
        // but not in an upgraded database, and because all unit tests will run with a new database,
        // we can't easily catch these sort of issues.

        // One row per group of contacts corresponding to the same person
        db.execSQL("CREATE TABLE " + Tables.CONTACTS + " (" +
                BaseColumns._ID + " INTEGER PRIMARY KEY AUTOINCREMENT," +
                Contacts.NAME_RAW_CONTACT_ID + " INTEGER REFERENCES raw_contacts(_id)," +
                Contacts.PHOTO_ID + " INTEGER REFERENCES data(_id)," +
                Contacts.PHOTO_FILE_ID + " INTEGER REFERENCES photo_files(_id)," +
                Contacts.CUSTOM_RINGTONE + " TEXT," +
                Contacts.SEND_TO_VOICEMAIL + " INTEGER NOT NULL DEFAULT 0," +

                Contacts.RAW_TIMES_CONTACTED + " INTEGER NOT NULL DEFAULT 0," +
                Contacts.RAW_LAST_TIME_CONTACTED + " INTEGER," +

                Contacts.LR_TIMES_CONTACTED + " INTEGER NOT NULL DEFAULT 0," +
                Contacts.LR_LAST_TIME_CONTACTED + " INTEGER," +

                Contacts.STARRED + " INTEGER NOT NULL DEFAULT 0," +
                Contacts.PINNED + " INTEGER NOT NULL DEFAULT " + PinnedPositions.UNPINNED + "," +
                Contacts.HAS_PHONE_NUMBER + " INTEGER NOT NULL DEFAULT 0," +
                Contacts.LOOKUP_KEY + " TEXT," +
                ContactsColumns.LAST_STATUS_UPDATE_ID + " INTEGER REFERENCES data(_id)," +
                Contacts.CONTACT_LAST_UPDATED_TIMESTAMP + " INTEGER" +
        ");");

        ContactsTableUtil.createIndexes(db);

        // deleted_contacts table
        DeletedContactsTableUtil.create(db);

        // Raw_contacts table
        db.execSQL("CREATE TABLE " + Tables.RAW_CONTACTS + " (" +
                RawContacts._ID + " INTEGER PRIMARY KEY AUTOINCREMENT," +
                RawContactsColumns.ACCOUNT_ID + " INTEGER REFERENCES " +
                    Tables.ACCOUNTS + "(" + AccountsColumns._ID + ")," +
                RawContacts.SOURCE_ID + " TEXT," +
                RawContacts.BACKUP_ID + " TEXT," +
                RawContacts.RAW_CONTACT_IS_READ_ONLY + " INTEGER NOT NULL DEFAULT 0," +
                RawContacts.VERSION + " INTEGER NOT NULL DEFAULT 1," +
                RawContacts.DIRTY + " INTEGER NOT NULL DEFAULT 0," +
                RawContacts.DELETED + " INTEGER NOT NULL DEFAULT 0," +
                RawContacts.METADATA_DIRTY + " INTEGER NOT NULL DEFAULT 0," +
                RawContacts.CONTACT_ID + " INTEGER REFERENCES contacts(_id)," +
                RawContacts.AGGREGATION_MODE + " INTEGER NOT NULL DEFAULT " +
                        RawContacts.AGGREGATION_MODE_DEFAULT + "," +
                RawContactsColumns.AGGREGATION_NEEDED + " INTEGER NOT NULL DEFAULT 1," +
                RawContacts.CUSTOM_RINGTONE + " TEXT," +
                RawContacts.SEND_TO_VOICEMAIL + " INTEGER NOT NULL DEFAULT 0," +

                RawContacts.RAW_TIMES_CONTACTED + " INTEGER NOT NULL DEFAULT 0," +
                RawContacts.RAW_LAST_TIME_CONTACTED + " INTEGER," +

                RawContacts.LR_TIMES_CONTACTED + " INTEGER NOT NULL DEFAULT 0," +
                RawContacts.LR_LAST_TIME_CONTACTED + " INTEGER," +

                RawContacts.STARRED + " INTEGER NOT NULL DEFAULT 0," +
                RawContacts.PINNED + " INTEGER NOT NULL DEFAULT "  + PinnedPositions.UNPINNED +
                    "," + RawContacts.DISPLAY_NAME_PRIMARY + " TEXT," +
                RawContacts.DISPLAY_NAME_ALTERNATIVE + " TEXT," +
                RawContacts.DISPLAY_NAME_SOURCE + " INTEGER NOT NULL DEFAULT " +
                        DisplayNameSources.UNDEFINED + "," +
                RawContacts.PHONETIC_NAME + " TEXT," +
                // TODO: PHONETIC_NAME_STYLE should be INTEGER. There is a
                // mismatch between how the column is created here (TEXT) and
                // how it is created in upgradeToVersion205 (INTEGER).
                RawContacts.PHONETIC_NAME_STYLE + " TEXT," +
                RawContacts.SORT_KEY_PRIMARY + " TEXT COLLATE " +
                        ContactsProvider2.PHONEBOOK_COLLATOR_NAME + "," +
                RawContactsColumns.PHONEBOOK_LABEL_PRIMARY + " TEXT," +
                RawContactsColumns.PHONEBOOK_BUCKET_PRIMARY + " INTEGER," +
                RawContacts.SORT_KEY_ALTERNATIVE + " TEXT COLLATE " +
                        ContactsProvider2.PHONEBOOK_COLLATOR_NAME + "," +
                RawContactsColumns.PHONEBOOK_LABEL_ALTERNATIVE + " TEXT," +
                RawContactsColumns.PHONEBOOK_BUCKET_ALTERNATIVE + " INTEGER," +
                RawContactsColumns.NAME_VERIFIED_OBSOLETE + " INTEGER NOT NULL DEFAULT 0," +
                RawContacts.SYNC1 + " TEXT, " +
                RawContacts.SYNC2 + " TEXT, " +
                RawContacts.SYNC3 + " TEXT, " +
                RawContacts.SYNC4 + " TEXT " +
        ");");

        db.execSQL("CREATE INDEX raw_contacts_contact_id_index ON " + Tables.RAW_CONTACTS + " (" +
                RawContacts.CONTACT_ID +
        ");");

        db.execSQL("CREATE INDEX raw_contacts_source_id_account_id_index ON " +
                Tables.RAW_CONTACTS + " (" +
                RawContacts.SOURCE_ID + ", " +
                RawContactsColumns.ACCOUNT_ID +
        ");");

        db.execSQL("CREATE UNIQUE INDEX IF NOT EXISTS raw_contacts_backup_id_account_id_index ON " +
                Tables.RAW_CONTACTS + " (" +
                RawContacts.BACKUP_ID + ", " +
                RawContactsColumns.ACCOUNT_ID +
        ");");

        db.execSQL("CREATE TABLE " + Tables.STREAM_ITEMS + " (" +
                StreamItems._ID + " INTEGER PRIMARY KEY AUTOINCREMENT, " +
                StreamItems.RAW_CONTACT_ID + " INTEGER NOT NULL, " +
                StreamItems.RES_PACKAGE + " TEXT, " +
                StreamItems.RES_ICON + " TEXT, " +
                StreamItems.RES_LABEL + " TEXT, " +
                StreamItems.TEXT + " TEXT, " +
                StreamItems.TIMESTAMP + " INTEGER NOT NULL, " +
                StreamItems.COMMENTS + " TEXT, " +
                StreamItems.SYNC1 + " TEXT, " +
                StreamItems.SYNC2 + " TEXT, " +
                StreamItems.SYNC3 + " TEXT, " +
                StreamItems.SYNC4 + " TEXT, " +
                "FOREIGN KEY(" + StreamItems.RAW_CONTACT_ID + ") REFERENCES " +
                        Tables.RAW_CONTACTS + "(" + RawContacts._ID + "));");

        db.execSQL("CREATE TABLE " + Tables.STREAM_ITEM_PHOTOS + " (" +
                StreamItemPhotos._ID + " INTEGER PRIMARY KEY AUTOINCREMENT, " +
                StreamItemPhotos.STREAM_ITEM_ID + " INTEGER NOT NULL, " +
                StreamItemPhotos.SORT_INDEX + " INTEGER, " +
                StreamItemPhotos.PHOTO_FILE_ID + " INTEGER NOT NULL, " +
                StreamItemPhotos.SYNC1 + " TEXT, " +
                StreamItemPhotos.SYNC2 + " TEXT, " +
                StreamItemPhotos.SYNC3 + " TEXT, " +
                StreamItemPhotos.SYNC4 + " TEXT, " +
                "FOREIGN KEY(" + StreamItemPhotos.STREAM_ITEM_ID + ") REFERENCES " +
                        Tables.STREAM_ITEMS + "(" + StreamItems._ID + "));");

        db.execSQL("CREATE TABLE " + Tables.PHOTO_FILES + " (" +
                PhotoFiles._ID + " INTEGER PRIMARY KEY AUTOINCREMENT, " +
                PhotoFiles.HEIGHT + " INTEGER NOT NULL, " +
                PhotoFiles.WIDTH + " INTEGER NOT NULL, " +
                PhotoFiles.FILESIZE + " INTEGER NOT NULL);");

        // TODO readd the index and investigate a controlled use of it
//        db.execSQL("CREATE INDEX raw_contacts_agg_index ON " + Tables.RAW_CONTACTS + " (" +
//                RawContactsColumns.AGGREGATION_NEEDED +
//        ");");

        // Package name mapping table
        db.execSQL("CREATE TABLE " + Tables.PACKAGES + " (" +
                PackagesColumns._ID + " INTEGER PRIMARY KEY AUTOINCREMENT," +
                PackagesColumns.PACKAGE + " TEXT NOT NULL" +
        ");");

        // Mimetype mapping table
        db.execSQL("CREATE TABLE " + Tables.MIMETYPES + " (" +
                MimetypesColumns._ID + " INTEGER PRIMARY KEY AUTOINCREMENT," +
                MimetypesColumns.MIMETYPE + " TEXT NOT NULL" +
        ");");

        // Mimetype table requires an index on mime type
        db.execSQL("CREATE UNIQUE INDEX mime_type ON " + Tables.MIMETYPES + " (" +
                MimetypesColumns.MIMETYPE +
        ");");

        // Public generic data table
        db.execSQL("CREATE TABLE " + Tables.DATA + " (" +
                Data._ID + " INTEGER PRIMARY KEY AUTOINCREMENT," +
                DataColumns.PACKAGE_ID + " INTEGER REFERENCES package(_id)," +
                DataColumns.MIMETYPE_ID + " INTEGER REFERENCES mimetype(_id) NOT NULL," +
                Data.RAW_CONTACT_ID + " INTEGER REFERENCES raw_contacts(_id) NOT NULL," +
                Data.HASH_ID + " TEXT," +
                Data.IS_READ_ONLY + " INTEGER NOT NULL DEFAULT 0," +
                Data.IS_PRIMARY + " INTEGER NOT NULL DEFAULT 0," +
                Data.IS_SUPER_PRIMARY + " INTEGER NOT NULL DEFAULT 0," +
                Data.DATA_VERSION + " INTEGER NOT NULL DEFAULT 0," +
                Data.DATA1 + " TEXT," +
                Data.DATA2 + " TEXT," +
                Data.DATA3 + " TEXT," +
                Data.DATA4 + " TEXT," +
                Data.DATA5 + " TEXT," +
                Data.DATA6 + " TEXT," +
                Data.DATA7 + " TEXT," +
                Data.DATA8 + " TEXT," +
                Data.DATA9 + " TEXT," +
                Data.DATA10 + " TEXT," +
                Data.DATA11 + " TEXT," +
                Data.DATA12 + " TEXT," +
                Data.DATA13 + " TEXT," +
                Data.DATA14 + " TEXT," +
                Data.DATA15 + " TEXT," +
                Data.SYNC1 + " TEXT, " +
                Data.SYNC2 + " TEXT, " +
                Data.SYNC3 + " TEXT, " +
                Data.SYNC4 + " TEXT, " +
                Data.CARRIER_PRESENCE + " INTEGER NOT NULL DEFAULT 0, " +
                Data.PREFERRED_PHONE_ACCOUNT_COMPONENT_NAME + " TEXT, " +
                Data.PREFERRED_PHONE_ACCOUNT_ID + " TEXT " +
        ");");

        db.execSQL("CREATE INDEX data_raw_contact_id ON " + Tables.DATA + " (" +
                Data.RAW_CONTACT_ID +
        ");");

        /**
         * For email lookup and similar queries.
         */
        db.execSQL("CREATE INDEX data_mimetype_data1_index ON " + Tables.DATA + " (" +
                DataColumns.MIMETYPE_ID + "," +
                Data.DATA1 +
        ");");

        /**
         * For contact backup restore queries.
         */
        db.execSQL("CREATE INDEX IF NOT EXISTS data_hash_id_index ON " + Tables.DATA + " (" +
                Data.HASH_ID +
        ");");


        // Private phone numbers table used for lookup
        db.execSQL("CREATE TABLE " + Tables.PHONE_LOOKUP + " (" +
                PhoneLookupColumns.DATA_ID
                        + " INTEGER REFERENCES data(_id) NOT NULL," +
                PhoneLookupColumns.RAW_CONTACT_ID
                        + " INTEGER REFERENCES raw_contacts(_id) NOT NULL," +
                PhoneLookupColumns.NORMALIZED_NUMBER + " TEXT NOT NULL," +
                PhoneLookupColumns.MIN_MATCH + " TEXT NOT NULL" +
        ");");

        db.execSQL("CREATE INDEX phone_lookup_index ON " + Tables.PHONE_LOOKUP + " (" +
                PhoneLookupColumns.NORMALIZED_NUMBER + "," +
                PhoneLookupColumns.RAW_CONTACT_ID + "," +
                PhoneLookupColumns.DATA_ID +
        ");");

        db.execSQL("CREATE INDEX phone_lookup_min_match_index ON " + Tables.PHONE_LOOKUP + " (" +
                PhoneLookupColumns.MIN_MATCH + "," +
                PhoneLookupColumns.RAW_CONTACT_ID + "," +
                PhoneLookupColumns.DATA_ID +
        ");");

        db.execSQL("CREATE INDEX phone_lookup_data_id_min_match_index ON " + Tables.PHONE_LOOKUP +
                " (" + PhoneLookupColumns.DATA_ID + ", " + PhoneLookupColumns.MIN_MATCH + ");");

        // Private name/nickname table used for lookup.
        db.execSQL("CREATE TABLE " + Tables.NAME_LOOKUP + " (" +
                NameLookupColumns.DATA_ID
                        + " INTEGER REFERENCES data(_id) NOT NULL," +
                NameLookupColumns.RAW_CONTACT_ID
                        + " INTEGER REFERENCES raw_contacts(_id) NOT NULL," +
                NameLookupColumns.NORMALIZED_NAME + " TEXT NOT NULL," +
                NameLookupColumns.NAME_TYPE + " INTEGER NOT NULL," +
                "PRIMARY KEY ("
                        + NameLookupColumns.DATA_ID + ", "
                        + NameLookupColumns.NORMALIZED_NAME + ", "
                        + NameLookupColumns.NAME_TYPE + ")" +
        ");");

        db.execSQL("CREATE INDEX name_lookup_raw_contact_id_index ON " + Tables.NAME_LOOKUP + " (" +
                NameLookupColumns.RAW_CONTACT_ID +
        ");");

        db.execSQL("CREATE TABLE " + Tables.NICKNAME_LOOKUP + " (" +
                NicknameLookupColumns.NAME + " TEXT," +
                NicknameLookupColumns.CLUSTER + " TEXT" +
        ");");

        db.execSQL("CREATE UNIQUE INDEX nickname_lookup_index ON " + Tables.NICKNAME_LOOKUP + " (" +
                NicknameLookupColumns.NAME + ", " +
                NicknameLookupColumns.CLUSTER +
        ");");

        // Groups table.
        db.execSQL("CREATE TABLE " + Tables.GROUPS + " (" +
                Groups._ID + " INTEGER PRIMARY KEY AUTOINCREMENT," +
                GroupsColumns.PACKAGE_ID + " INTEGER REFERENCES package(_id)," +
                GroupsColumns.ACCOUNT_ID + " INTEGER REFERENCES " +
                    Tables.ACCOUNTS + "(" + AccountsColumns._ID + ")," +
                Groups.SOURCE_ID + " TEXT," +
                Groups.VERSION + " INTEGER NOT NULL DEFAULT 1," +
                Groups.DIRTY + " INTEGER NOT NULL DEFAULT 0," +
                Groups.TITLE + " TEXT," +
                Groups.TITLE_RES + " INTEGER," +
                Groups.NOTES + " TEXT," +
                Groups.SYSTEM_ID + " TEXT," +
                Groups.DELETED + " INTEGER NOT NULL DEFAULT 0," +
                Groups.GROUP_VISIBLE + " INTEGER NOT NULL DEFAULT 0," +
                Groups.SHOULD_SYNC + " INTEGER NOT NULL DEFAULT 1," +
                Groups.AUTO_ADD + " INTEGER NOT NULL DEFAULT 0," +
                Groups.FAVORITES + " INTEGER NOT NULL DEFAULT 0," +
                Groups.GROUP_IS_READ_ONLY + " INTEGER NOT NULL DEFAULT 0," +
                Groups.SYNC1 + " TEXT, " +
                Groups.SYNC2 + " TEXT, " +
                Groups.SYNC3 + " TEXT, " +
                Groups.SYNC4 + " TEXT " +
        ");");

        db.execSQL("CREATE INDEX groups_source_id_account_id_index ON " + Tables.GROUPS + " (" +
                Groups.SOURCE_ID + ", " +
                GroupsColumns.ACCOUNT_ID +
        ");");

        db.execSQL("CREATE TABLE IF NOT EXISTS " + Tables.AGGREGATION_EXCEPTIONS + " (" +
                AggregationExceptionColumns._ID + " INTEGER PRIMARY KEY AUTOINCREMENT," +
                AggregationExceptions.TYPE + " INTEGER NOT NULL, " +
                AggregationExceptions.RAW_CONTACT_ID1
                        + " INTEGER REFERENCES raw_contacts(_id), " +
                AggregationExceptions.RAW_CONTACT_ID2
                        + " INTEGER REFERENCES raw_contacts(_id)" +
        ");");

        db.execSQL("CREATE UNIQUE INDEX IF NOT EXISTS aggregation_exception_index1 ON " +
                Tables.AGGREGATION_EXCEPTIONS + " (" +
                AggregationExceptions.RAW_CONTACT_ID1 + ", " +
                AggregationExceptions.RAW_CONTACT_ID2 +
        ");");

        db.execSQL("CREATE UNIQUE INDEX IF NOT EXISTS aggregation_exception_index2 ON " +
                Tables.AGGREGATION_EXCEPTIONS + " (" +
                AggregationExceptions.RAW_CONTACT_ID2 + ", " +
                AggregationExceptions.RAW_CONTACT_ID1 +
        ");");

        db.execSQL("CREATE TABLE IF NOT EXISTS " + Tables.SETTINGS + " (" +
                Settings.ACCOUNT_NAME + " STRING NOT NULL," +
                Settings.ACCOUNT_TYPE + " STRING NOT NULL," +
                Settings.DATA_SET + " STRING," +
                Settings.UNGROUPED_VISIBLE + " INTEGER NOT NULL DEFAULT 0," +
                Settings.SHOULD_SYNC + " INTEGER NOT NULL DEFAULT 1" +
        ");");

        db.execSQL("CREATE TABLE " + Tables.VISIBLE_CONTACTS + " (" +
                Contacts._ID + " INTEGER PRIMARY KEY" +
        ");");

        db.execSQL("CREATE TABLE " + Tables.DEFAULT_DIRECTORY + " (" +
                Contacts._ID + " INTEGER PRIMARY KEY" +
        ");");

        db.execSQL("CREATE TABLE " + Tables.STATUS_UPDATES + " (" +
                StatusUpdatesColumns.DATA_ID + " INTEGER PRIMARY KEY REFERENCES data(_id)," +
                StatusUpdates.STATUS + " TEXT," +
                StatusUpdates.STATUS_TIMESTAMP + " INTEGER," +
                StatusUpdates.STATUS_RES_PACKAGE + " TEXT, " +
                StatusUpdates.STATUS_LABEL + " INTEGER, " +
                StatusUpdates.STATUS_ICON + " INTEGER" +
        ");");

        createDirectoriesTable(db);
        createSearchIndexTable(db, false /* we build stats table later */);

        db.execSQL("CREATE TABLE " + Tables.DATA_USAGE_STAT + "(" +
                DataUsageStatColumns._ID + " INTEGER PRIMARY KEY AUTOINCREMENT, " +
                DataUsageStatColumns.DATA_ID + " INTEGER NOT NULL, " +
                DataUsageStatColumns.USAGE_TYPE_INT + " INTEGER NOT NULL DEFAULT 0, " +

                DataUsageStatColumns.RAW_TIMES_USED + " INTEGER NOT NULL DEFAULT 0, " +
                DataUsageStatColumns.RAW_LAST_TIME_USED + " INTEGER NOT NULL DEFAULT 0, " +

                DataUsageStatColumns.LR_TIMES_USED + " INTEGER NOT NULL DEFAULT 0, " +
                DataUsageStatColumns.LR_LAST_TIME_USED + " INTEGER NOT NULL DEFAULT 0, " +

                "FOREIGN KEY(" + DataUsageStatColumns.DATA_ID + ") REFERENCES "
                        + Tables.DATA + "(" + Data._ID + ")" +
        ");");
        db.execSQL("CREATE UNIQUE INDEX data_usage_stat_index ON " +
                Tables.DATA_USAGE_STAT + " (" +
                DataUsageStatColumns.DATA_ID + ", " +
                DataUsageStatColumns.USAGE_TYPE_INT +
        ");");

        db.execSQL("CREATE TABLE " + Tables.PRE_AUTHORIZED_URIS + " ("+
                PreAuthorizedUris._ID + " INTEGER PRIMARY KEY AUTOINCREMENT, " +
                PreAuthorizedUris.URI + " STRING NOT NULL, " +
                PreAuthorizedUris.EXPIRATION + " INTEGER NOT NULL DEFAULT 0);");

        // When adding new tables, be sure to also add size-estimates in updateSqliteStats
        createContactsViews(db);
        createGroupsView(db);
        createContactsTriggers(db);
        createContactsIndexes(db, false /* we build stats table later */);
        createPresenceTables(db);

        loadNicknameLookupTable(db);

        // Set sequence starts.
        initializeAutoIncrementSequences(db);

        // Add the legacy API support views, etc.
        LegacyApiSupport.createDatabase(db);

        if (mDatabaseOptimizationEnabled) {
            // This will create a sqlite_stat1 table that is used for query optimization
            db.execSQL("ANALYZE;");

            updateSqliteStats(db);
        }

        postOnCreate();
    }

    protected void postOnCreate() {
        // Only do this for the main DB, but not for the profile DB.

        notifyProviderStatusChange(mContext);

        // Trigger all sync adapters.
        ContentResolver.requestSync(null /* all accounts */,
                ContactsContract.AUTHORITY, new Bundle());

        // Send the broadcast.
        final Intent dbCreatedIntent = new Intent(
                ContactsContract.Intents.CONTACTS_DATABASE_CREATED);
        dbCreatedIntent.addFlags(Intent.FLAG_RECEIVER_REGISTERED_ONLY_BEFORE_BOOT);
        mContext.sendBroadcast(dbCreatedIntent, android.Manifest.permission.READ_CONTACTS);
    }

    protected void initializeAutoIncrementSequences(SQLiteDatabase db) {
        // Default implementation does nothing.
    }

    private void createDirectoriesTable(SQLiteDatabase db) {
        db.execSQL("CREATE TABLE " + Tables.DIRECTORIES + "(" +
                Directory._ID + " INTEGER PRIMARY KEY AUTOINCREMENT," +
                Directory.PACKAGE_NAME + " TEXT NOT NULL," +
                Directory.DIRECTORY_AUTHORITY + " TEXT NOT NULL," +
                Directory.TYPE_RESOURCE_ID + " INTEGER," +
                DirectoryColumns.TYPE_RESOURCE_NAME + " TEXT," +
                Directory.ACCOUNT_TYPE + " TEXT," +
                Directory.ACCOUNT_NAME + " TEXT," +
                Directory.DISPLAY_NAME + " TEXT, " +
                Directory.EXPORT_SUPPORT + " INTEGER NOT NULL" +
                        " DEFAULT " + Directory.EXPORT_SUPPORT_NONE + "," +
                Directory.SHORTCUT_SUPPORT + " INTEGER NOT NULL" +
                        " DEFAULT " + Directory.SHORTCUT_SUPPORT_NONE + "," +
                Directory.PHOTO_SUPPORT + " INTEGER NOT NULL" +
                        " DEFAULT " + Directory.PHOTO_SUPPORT_NONE +
        ");");

        // Trigger a full scan of directories in the system
        PropertyUtils.setProperty(db, DbProperties.DIRECTORY_SCAN_COMPLETE, "0");
    }

    public void createSearchIndexTable(SQLiteDatabase db, boolean rebuildSqliteStats) {
        db.beginTransactionNonExclusive();
        try {
            db.execSQL("DROP TABLE IF EXISTS " + Tables.SEARCH_INDEX);
            db.execSQL("CREATE VIRTUAL TABLE " + Tables.SEARCH_INDEX
                    + " USING FTS4 ("
                    + SearchIndexColumns.CONTACT_ID + " INTEGER REFERENCES contacts(_id) NOT NULL,"
                    + SearchIndexColumns.CONTENT + " TEXT, "
                    + SearchIndexColumns.NAME + " TEXT, "
                    + SearchIndexColumns.TOKENS + " TEXT"
                    + ")");
            if (rebuildSqliteStats) {
                updateSqliteStats(db);
            }
            db.setTransactionSuccessful();
        } finally {
            db.endTransaction();
        }
    }

    private void createContactsTriggers(SQLiteDatabase db) {

        // Automatically delete Data rows when a raw contact is deleted.
        db.execSQL("DROP TRIGGER IF EXISTS " + Tables.RAW_CONTACTS + "_deleted;");
        db.execSQL("CREATE TRIGGER " + Tables.RAW_CONTACTS + "_deleted "
                + "   BEFORE DELETE ON " + Tables.RAW_CONTACTS
                + " BEGIN "
                + "   DELETE FROM " + Tables.DATA
                + "     WHERE " + Data.RAW_CONTACT_ID
                                + "=OLD." + RawContacts._ID + ";"
                + "   DELETE FROM " + Tables.AGGREGATION_EXCEPTIONS
                + "     WHERE " + AggregationExceptions.RAW_CONTACT_ID1
                                + "=OLD." + RawContacts._ID
                + "        OR " + AggregationExceptions.RAW_CONTACT_ID2
                                + "=OLD." + RawContacts._ID + ";"
                + "   DELETE FROM " + Tables.VISIBLE_CONTACTS
                + "     WHERE " + Contacts._ID + "=OLD." + RawContacts.CONTACT_ID
                + "       AND (SELECT COUNT(*) FROM " + Tables.RAW_CONTACTS
                + "            WHERE " + RawContacts.CONTACT_ID + "=OLD." + RawContacts.CONTACT_ID
                + "           )=1;"
                + "   DELETE FROM " + Tables.DEFAULT_DIRECTORY
                + "     WHERE " + Contacts._ID + "=OLD." + RawContacts.CONTACT_ID
                + "       AND (SELECT COUNT(*) FROM " + Tables.RAW_CONTACTS
                + "            WHERE " + RawContacts.CONTACT_ID + "=OLD." + RawContacts.CONTACT_ID
                + "           )=1;"
                + "   DELETE FROM " + Tables.CONTACTS
                + "     WHERE " + Contacts._ID + "=OLD." + RawContacts.CONTACT_ID
                + "       AND (SELECT COUNT(*) FROM " + Tables.RAW_CONTACTS
                + "            WHERE " + RawContacts.CONTACT_ID + "=OLD." + RawContacts.CONTACT_ID
                + "           )=1;"
                + " END");


        db.execSQL("DROP TRIGGER IF EXISTS contacts_times_contacted;");
        db.execSQL("DROP TRIGGER IF EXISTS raw_contacts_times_contacted;");

        // Triggers that update {@link RawContacts#VERSION} when the contact is marked for deletion
        // or any time a data row is inserted, updated or deleted.
        db.execSQL("DROP TRIGGER IF EXISTS " + Tables.RAW_CONTACTS + "_marked_deleted;");
        db.execSQL("CREATE TRIGGER " + Tables.RAW_CONTACTS + "_marked_deleted "
                + "   AFTER UPDATE ON " + Tables.RAW_CONTACTS
                + " BEGIN "
                + "   UPDATE " + Tables.RAW_CONTACTS
                + "     SET "
                +         RawContacts.VERSION + "=OLD." + RawContacts.VERSION + "+1 "
                + "     WHERE " + RawContacts._ID + "=OLD." + RawContacts._ID
                + "       AND NEW." + RawContacts.DELETED + "!= OLD." + RawContacts.DELETED + ";"
                + " END");

        db.execSQL("DROP TRIGGER IF EXISTS " + Tables.DATA + "_updated;");
        db.execSQL("CREATE TRIGGER " + Tables.DATA + "_updated AFTER UPDATE ON " + Tables.DATA
                + " BEGIN "
                + "   UPDATE " + Tables.DATA
                + "     SET " + Data.DATA_VERSION + "=OLD." + Data.DATA_VERSION + "+1 "
                + "     WHERE " + Data._ID + "=OLD." + Data._ID + ";"
                + "   UPDATE " + Tables.RAW_CONTACTS
                + "     SET " + RawContacts.VERSION + "=" + RawContacts.VERSION + "+1 "
                + "     WHERE " + RawContacts._ID + "=OLD." + Data.RAW_CONTACT_ID + ";"
                + " END");

        db.execSQL("DROP TRIGGER IF EXISTS " + Tables.DATA + "_deleted;");
        db.execSQL("CREATE TRIGGER " + Tables.DATA + "_deleted BEFORE DELETE ON " + Tables.DATA
                + " BEGIN "
                + "   UPDATE " + Tables.RAW_CONTACTS
                + "     SET " + RawContacts.VERSION + "=" + RawContacts.VERSION + "+1 "
                + "     WHERE " + RawContacts._ID + "=OLD." + Data.RAW_CONTACT_ID + ";"
                + "   DELETE FROM " + Tables.PHONE_LOOKUP
                + "     WHERE " + PhoneLookupColumns.DATA_ID + "=OLD." + Data._ID + ";"
                + "   DELETE FROM " + Tables.STATUS_UPDATES
                + "     WHERE " + StatusUpdatesColumns.DATA_ID + "=OLD." + Data._ID + ";"
                + "   DELETE FROM " + Tables.NAME_LOOKUP
                + "     WHERE " + NameLookupColumns.DATA_ID + "=OLD." + Data._ID + ";"
                + " END");


        db.execSQL("DROP TRIGGER IF EXISTS " + Tables.GROUPS + "_updated1;");
        db.execSQL("CREATE TRIGGER " + Tables.GROUPS + "_updated1 "
                + "   AFTER UPDATE ON " + Tables.GROUPS
                + " BEGIN "
                + "   UPDATE " + Tables.GROUPS
                + "     SET "
                +         Groups.VERSION + "=OLD." + Groups.VERSION + "+1"
                + "     WHERE " + Groups._ID + "=OLD." + Groups._ID + ";"
                + " END");

        // Update DEFAULT_FILTER table per AUTO_ADD column update, see upgradeToVersion411.
        final String insertContactsWithoutAccount = (
                " INSERT OR IGNORE INTO " + Tables.DEFAULT_DIRECTORY +
                "     SELECT " + RawContacts.CONTACT_ID +
                "     FROM " + Tables.RAW_CONTACTS +
                "     WHERE " + RawContactsColumns.CONCRETE_ACCOUNT_ID +
                            "=" + Clauses.LOCAL_ACCOUNT_ID + ";");

        final String insertContactsWithAccountNoDefaultGroup = (
                " INSERT OR IGNORE INTO " + Tables.DEFAULT_DIRECTORY +
                "     SELECT " + RawContacts.CONTACT_ID +
                "         FROM " + Tables.RAW_CONTACTS +
                "     WHERE NOT EXISTS" +
                "         (SELECT " + Groups._ID +
                "             FROM " + Tables.GROUPS +
                "             WHERE " + RawContactsColumns.CONCRETE_ACCOUNT_ID + " = " +
                                    GroupsColumns.CONCRETE_ACCOUNT_ID +
                "             AND " + Groups.AUTO_ADD + " != 0" + ");");

        final String insertContactsWithAccountDefaultGroup = (
                " INSERT OR IGNORE INTO " + Tables.DEFAULT_DIRECTORY +
                "     SELECT " + RawContacts.CONTACT_ID +
                "         FROM " + Tables.RAW_CONTACTS +
                "     JOIN " + Tables.DATA +
                "           ON (" + RawContactsColumns.CONCRETE_ID + "=" +
                        Data.RAW_CONTACT_ID + ")" +
                "     WHERE " + DataColumns.MIMETYPE_ID + "=" +
                    "(SELECT " + MimetypesColumns._ID + " FROM " + Tables.MIMETYPES +
                        " WHERE " + MimetypesColumns.MIMETYPE +
                            "='" + GroupMembership.CONTENT_ITEM_TYPE + "')" +
                "     AND EXISTS" +
                "         (SELECT " + Groups._ID +
                "             FROM " + Tables.GROUPS +
                "                 WHERE " + RawContactsColumns.CONCRETE_ACCOUNT_ID + " = " +
                                        GroupsColumns.CONCRETE_ACCOUNT_ID +
                "                 AND " + Groups.AUTO_ADD + " != 0" + ");");

        db.execSQL("DROP TRIGGER IF EXISTS " + Tables.GROUPS + "_auto_add_updated1;");
        db.execSQL("CREATE TRIGGER " + Tables.GROUPS + "_auto_add_updated1 "
                + "   AFTER UPDATE OF " + Groups.AUTO_ADD + " ON " + Tables.GROUPS
                + " BEGIN "
                + "   DELETE FROM " + Tables.DEFAULT_DIRECTORY + ";"
                    + insertContactsWithoutAccount
                    + insertContactsWithAccountNoDefaultGroup
                    + insertContactsWithAccountDefaultGroup
                + " END");
    }

    private void createContactsIndexes(SQLiteDatabase db, boolean rebuildSqliteStats) {
        db.execSQL("DROP INDEX IF EXISTS name_lookup_index");
        db.execSQL("CREATE INDEX name_lookup_index ON " + Tables.NAME_LOOKUP + " (" +
                NameLookupColumns.NORMALIZED_NAME + "," +
                NameLookupColumns.NAME_TYPE + ", " +
                NameLookupColumns.RAW_CONTACT_ID + ", " +
                NameLookupColumns.DATA_ID +
        ");");

        db.execSQL("DROP INDEX IF EXISTS raw_contact_sort_key1_index");
        db.execSQL("CREATE INDEX raw_contact_sort_key1_index ON " + Tables.RAW_CONTACTS + " (" +
                RawContacts.SORT_KEY_PRIMARY +
        ");");

        db.execSQL("DROP INDEX IF EXISTS raw_contact_sort_key2_index");
        db.execSQL("CREATE INDEX raw_contact_sort_key2_index ON " + Tables.RAW_CONTACTS + " (" +
                RawContacts.SORT_KEY_ALTERNATIVE +
        ");");

        if (rebuildSqliteStats) {
            updateSqliteStats(db);
        }
    }

    private void createContactsViews(SQLiteDatabase db) {
        db.execSQL("DROP VIEW IF EXISTS " + Views.CONTACTS + ";");
        db.execSQL("DROP VIEW IF EXISTS " + Views.DATA + ";");
        db.execSQL("DROP VIEW IF EXISTS " + Views.RAW_CONTACTS + ";");
        db.execSQL("DROP VIEW IF EXISTS " + Views.RAW_ENTITIES + ";");
        db.execSQL("DROP VIEW IF EXISTS " + Views.ENTITIES + ";");
        db.execSQL("DROP VIEW IF EXISTS view_data_usage_stat;");
        db.execSQL("DROP VIEW IF EXISTS " + Views.DATA_USAGE_LR + ";");
        db.execSQL("DROP VIEW IF EXISTS " + Views.STREAM_ITEMS + ";");
        db.execSQL("DROP VIEW IF EXISTS " + Views.METADATA_SYNC_STATE + ";");
        db.execSQL("DROP VIEW IF EXISTS " + Views.METADATA_SYNC + ";");

        String dataColumns =
                Data.IS_PRIMARY + ", "
                + Data.IS_SUPER_PRIMARY + ", "
                + Data.DATA_VERSION + ", "
                + DataColumns.CONCRETE_PACKAGE_ID + ","
                + PackagesColumns.PACKAGE + " AS " + Data.RES_PACKAGE + ","
                + DataColumns.CONCRETE_MIMETYPE_ID + ","
                + MimetypesColumns.MIMETYPE + " AS " + Data.MIMETYPE + ", "
                + Data.IS_READ_ONLY + ", "
                + Data.DATA1 + ", "
                + Data.DATA2 + ", "
                + Data.DATA3 + ", "
                + Data.DATA4 + ", "
                + Data.DATA5 + ", "
                + Data.DATA6 + ", "
                + Data.DATA7 + ", "
                + Data.DATA8 + ", "
                + Data.DATA9 + ", "
                + Data.DATA10 + ", "
                + Data.DATA11 + ", "
                + Data.DATA12 + ", "
                + Data.DATA13 + ", "
                + Data.DATA14 + ", "
                + Data.DATA15 + ", "
                + Data.CARRIER_PRESENCE + ", "
                + Data.PREFERRED_PHONE_ACCOUNT_COMPONENT_NAME + ", "
                + Data.PREFERRED_PHONE_ACCOUNT_ID + ", "
                + Data.SYNC1 + ", "
                + Data.SYNC2 + ", "
                + Data.SYNC3 + ", "
                + Data.SYNC4;

        String syncColumns =
                RawContactsColumns.CONCRETE_ACCOUNT_ID + ","
                + AccountsColumns.CONCRETE_ACCOUNT_NAME + " AS " + RawContacts.ACCOUNT_NAME + ","
                + AccountsColumns.CONCRETE_ACCOUNT_TYPE + " AS " + RawContacts.ACCOUNT_TYPE + ","
                + AccountsColumns.CONCRETE_DATA_SET + " AS " + RawContacts.DATA_SET + ","
                + "(CASE WHEN " + AccountsColumns.CONCRETE_DATA_SET + " IS NULL THEN "
                            + AccountsColumns.CONCRETE_ACCOUNT_TYPE
                        + " ELSE " + AccountsColumns.CONCRETE_ACCOUNT_TYPE + "||'/'||"
                            + AccountsColumns.CONCRETE_DATA_SET + " END) AS "
                                + RawContacts.ACCOUNT_TYPE_AND_DATA_SET + ","
                + RawContactsColumns.CONCRETE_SOURCE_ID + " AS " + RawContacts.SOURCE_ID + ","
                + RawContactsColumns.CONCRETE_BACKUP_ID + " AS " + RawContacts.BACKUP_ID + ","
                + RawContactsColumns.CONCRETE_VERSION + " AS " + RawContacts.VERSION + ","
                + RawContactsColumns.CONCRETE_DIRTY + " AS " + RawContacts.DIRTY + ","
                + RawContactsColumns.CONCRETE_SYNC1 + " AS " + RawContacts.SYNC1 + ","
                + RawContactsColumns.CONCRETE_SYNC2 + " AS " + RawContacts.SYNC2 + ","
                + RawContactsColumns.CONCRETE_SYNC3 + " AS " + RawContacts.SYNC3 + ","
                + RawContactsColumns.CONCRETE_SYNC4 + " AS " + RawContacts.SYNC4;

        String baseContactColumns =
                Contacts.HAS_PHONE_NUMBER + ", "
                + Contacts.NAME_RAW_CONTACT_ID + ", "
                + Contacts.LOOKUP_KEY + ", "
                + Contacts.PHOTO_ID + ", "
                + Contacts.PHOTO_FILE_ID + ", "
                + "CAST(" + Clauses.CONTACT_VISIBLE + " AS INTEGER) AS "
                        + Contacts.IN_VISIBLE_GROUP + ", "
                + "CAST(" + Clauses.CONTACT_IN_DEFAULT_DIRECTORY + " AS INTEGER) AS "
                        + Contacts.IN_DEFAULT_DIRECTORY + ", "
                + ContactsColumns.LAST_STATUS_UPDATE_ID + ", "
                + ContactsColumns.CONCRETE_CONTACT_LAST_UPDATED_TIMESTAMP;

        String contactOptionColumns =
                ContactsColumns.CONCRETE_CUSTOM_RINGTONE
                        + " AS " + Contacts.CUSTOM_RINGTONE + ","
                + ContactsColumns.CONCRETE_SEND_TO_VOICEMAIL
                        + " AS " + Contacts.SEND_TO_VOICEMAIL + ","

                + "0 AS " + Contacts.RAW_LAST_TIME_CONTACTED + ","
                + "0 AS " + Contacts.RAW_TIMES_CONTACTED + ","

                + "0 AS " + Contacts.LR_LAST_TIME_CONTACTED + ","
                + "0 AS " + Contacts.LR_TIMES_CONTACTED + ","

                + ContactsColumns.CONCRETE_STARRED
                        + " AS " + Contacts.STARRED + ","
                + ContactsColumns.CONCRETE_PINNED
                        + " AS " + Contacts.PINNED;

        String contactNameColumns =
                "name_raw_contact." + RawContacts.DISPLAY_NAME_SOURCE
                        + " AS " + Contacts.DISPLAY_NAME_SOURCE + ", "
                + "name_raw_contact." + RawContacts.DISPLAY_NAME_PRIMARY
                        + " AS " + Contacts.DISPLAY_NAME_PRIMARY + ", "
                + "name_raw_contact." + RawContacts.DISPLAY_NAME_ALTERNATIVE
                        + " AS " + Contacts.DISPLAY_NAME_ALTERNATIVE + ", "
                + "name_raw_contact." + RawContacts.PHONETIC_NAME
                        + " AS " + Contacts.PHONETIC_NAME + ", "
                + "name_raw_contact." + RawContacts.PHONETIC_NAME_STYLE
                        + " AS " + Contacts.PHONETIC_NAME_STYLE + ", "
                + "name_raw_contact." + RawContacts.SORT_KEY_PRIMARY
                        + " AS " + Contacts.SORT_KEY_PRIMARY + ", "
                + "name_raw_contact." + RawContactsColumns.PHONEBOOK_LABEL_PRIMARY
                        + " AS " + ContactsColumns.PHONEBOOK_LABEL_PRIMARY + ", "
                + "name_raw_contact." + RawContactsColumns.PHONEBOOK_BUCKET_PRIMARY
                        + " AS " + ContactsColumns.PHONEBOOK_BUCKET_PRIMARY + ", "
                + "name_raw_contact." + RawContacts.SORT_KEY_ALTERNATIVE
                        + " AS " + Contacts.SORT_KEY_ALTERNATIVE + ", "
                + "name_raw_contact." + RawContactsColumns.PHONEBOOK_LABEL_ALTERNATIVE
                        + " AS " + ContactsColumns.PHONEBOOK_LABEL_ALTERNATIVE + ", "
                + "name_raw_contact." + RawContactsColumns.PHONEBOOK_BUCKET_ALTERNATIVE
                        + " AS " + ContactsColumns.PHONEBOOK_BUCKET_ALTERNATIVE;

        String dataSelect = "SELECT "
                + DataColumns.CONCRETE_ID + " AS " + Data._ID + ","
                + Data.HASH_ID + ", "
                + Data.RAW_CONTACT_ID + ", "
                + RawContactsColumns.CONCRETE_CONTACT_ID + " AS " + RawContacts.CONTACT_ID + ", "
                + syncColumns + ", "
                + dataColumns + ", "
                + contactOptionColumns + ", "
                + contactNameColumns + ", "
                + baseContactColumns + ", "
                + buildDisplayPhotoUriAlias(RawContactsColumns.CONCRETE_CONTACT_ID,
                        Contacts.PHOTO_URI) + ", "
                + buildThumbnailPhotoUriAlias(RawContactsColumns.CONCRETE_CONTACT_ID,
                        Contacts.PHOTO_THUMBNAIL_URI) + ", "
                + dbForProfile() + " AS " + RawContacts.RAW_CONTACT_IS_USER_PROFILE + ", "
                + Tables.GROUPS + "." + Groups.SOURCE_ID + " AS " + GroupMembership.GROUP_SOURCE_ID
                + " FROM " + Tables.DATA
                + " JOIN " + Tables.MIMETYPES + " ON ("
                +   DataColumns.CONCRETE_MIMETYPE_ID + "=" + MimetypesColumns.CONCRETE_ID + ")"
                + " JOIN " + Tables.RAW_CONTACTS + " ON ("
                +   DataColumns.CONCRETE_RAW_CONTACT_ID + "=" + RawContactsColumns.CONCRETE_ID + ")"
                + " JOIN " + Tables.ACCOUNTS + " ON ("
                +   RawContactsColumns.CONCRETE_ACCOUNT_ID + "=" + AccountsColumns.CONCRETE_ID
                    + ")"
                + " JOIN " + Tables.CONTACTS + " ON ("
                +   RawContactsColumns.CONCRETE_CONTACT_ID + "=" + ContactsColumns.CONCRETE_ID + ")"
                + " JOIN " + Tables.RAW_CONTACTS + " AS name_raw_contact ON("
                +   Contacts.NAME_RAW_CONTACT_ID + "=name_raw_contact." + RawContacts._ID + ")"
                + " LEFT OUTER JOIN " + Tables.PACKAGES + " ON ("
                +   DataColumns.CONCRETE_PACKAGE_ID + "=" + PackagesColumns.CONCRETE_ID + ")"
                + " LEFT OUTER JOIN " + Tables.GROUPS + " ON ("
                +   MimetypesColumns.CONCRETE_MIMETYPE + "='" + GroupMembership.CONTENT_ITEM_TYPE
                +   "' AND " + GroupsColumns.CONCRETE_ID + "="
                        + Tables.DATA + "." + GroupMembership.GROUP_ROW_ID + ")";

        db.execSQL("CREATE VIEW " + Views.DATA + " AS " + dataSelect);

        String rawContactOptionColumns =
                RawContacts.CUSTOM_RINGTONE + ","
                + RawContacts.SEND_TO_VOICEMAIL + ","
                + "0 AS " + RawContacts.RAW_LAST_TIME_CONTACTED + ","
                + "0 AS " + RawContacts.LR_LAST_TIME_CONTACTED + ","
                + "0 AS " + RawContacts.RAW_TIMES_CONTACTED + ","
                + "0 AS " + RawContacts.LR_TIMES_CONTACTED + ","
                + RawContacts.STARRED + ","
                + RawContacts.PINNED;

        String rawContactsSelect = "SELECT "
                + RawContactsColumns.CONCRETE_ID + " AS " + RawContacts._ID + ","
                + RawContacts.CONTACT_ID + ", "
                + RawContacts.AGGREGATION_MODE + ", "
                + RawContacts.RAW_CONTACT_IS_READ_ONLY + ", "
                + RawContacts.DELETED + ", "
                + RawContactsColumns.CONCRETE_METADATA_DIRTY + ", "
                + RawContacts.DISPLAY_NAME_SOURCE  + ", "
                + RawContacts.DISPLAY_NAME_PRIMARY  + ", "
                + RawContacts.DISPLAY_NAME_ALTERNATIVE  + ", "
                + RawContacts.PHONETIC_NAME  + ", "
                + RawContacts.PHONETIC_NAME_STYLE  + ", "
                + RawContacts.SORT_KEY_PRIMARY  + ", "
                + RawContactsColumns.PHONEBOOK_LABEL_PRIMARY  + ", "
                + RawContactsColumns.PHONEBOOK_BUCKET_PRIMARY  + ", "
                + RawContacts.SORT_KEY_ALTERNATIVE + ", "
                + RawContactsColumns.PHONEBOOK_LABEL_ALTERNATIVE  + ", "
                + RawContactsColumns.PHONEBOOK_BUCKET_ALTERNATIVE  + ", "
                + dbForProfile() + " AS " + RawContacts.RAW_CONTACT_IS_USER_PROFILE + ", "
                + rawContactOptionColumns + ", "
                + syncColumns
                + " FROM " + Tables.RAW_CONTACTS
                + " JOIN " + Tables.ACCOUNTS + " ON ("
                +   RawContactsColumns.CONCRETE_ACCOUNT_ID + "=" + AccountsColumns.CONCRETE_ID
                    + ")";

        db.execSQL("CREATE VIEW " + Views.RAW_CONTACTS + " AS " + rawContactsSelect);

        String contactsColumns =
                ContactsColumns.CONCRETE_CUSTOM_RINGTONE
                        + " AS " + Contacts.CUSTOM_RINGTONE + ", "
                + contactNameColumns + ", "
                + baseContactColumns + ", "

                + "0 AS " + Contacts.RAW_LAST_TIME_CONTACTED + ", "
                + "0 AS " + Contacts.LR_LAST_TIME_CONTACTED + ", "

                + ContactsColumns.CONCRETE_SEND_TO_VOICEMAIL
                        + " AS " + Contacts.SEND_TO_VOICEMAIL + ", "
                + ContactsColumns.CONCRETE_STARRED
                        + " AS " + Contacts.STARRED + ", "
                + ContactsColumns.CONCRETE_PINNED
                + " AS " + Contacts.PINNED + ", "

                + "0 AS " + Contacts.RAW_TIMES_CONTACTED + ", "
                + "0 AS " + Contacts.LR_TIMES_CONTACTED;

        String contactsSelect = "SELECT "
                + ContactsColumns.CONCRETE_ID + " AS " + Contacts._ID + ","
                + contactsColumns + ", "
                + buildDisplayPhotoUriAlias(ContactsColumns.CONCRETE_ID, Contacts.PHOTO_URI) + ", "
                + buildThumbnailPhotoUriAlias(ContactsColumns.CONCRETE_ID,
                        Contacts.PHOTO_THUMBNAIL_URI) + ", "
                + dbForProfile() + " AS " + Contacts.IS_USER_PROFILE
                + " FROM " + Tables.CONTACTS
                + " JOIN " + Tables.RAW_CONTACTS + " AS name_raw_contact ON("
                +   Contacts.NAME_RAW_CONTACT_ID + "=name_raw_contact." + RawContacts._ID + ")";

        db.execSQL("CREATE VIEW " + Views.CONTACTS + " AS " + contactsSelect);

        String rawEntitiesSelect = "SELECT "
                + RawContacts.CONTACT_ID + ", "
                + RawContactsColumns.CONCRETE_DELETED + " AS " + RawContacts.DELETED + ","
                + RawContactsColumns.CONCRETE_METADATA_DIRTY + ", "
                + dataColumns + ", "
                + syncColumns + ", "
                + Data.SYNC1 + ", "
                + Data.SYNC2 + ", "
                + Data.SYNC3 + ", "
                + Data.SYNC4 + ", "
                + RawContactsColumns.CONCRETE_ID + " AS " + RawContacts._ID + ", "
                + DataColumns.CONCRETE_ID + " AS " + RawContacts.Entity.DATA_ID + ","
                + RawContactsColumns.CONCRETE_STARRED + " AS " + RawContacts.STARRED + ","
                + dbForProfile() + " AS " + RawContacts.RAW_CONTACT_IS_USER_PROFILE + ","
                + Tables.GROUPS + "." + Groups.SOURCE_ID + " AS " + GroupMembership.GROUP_SOURCE_ID
                + " FROM " + Tables.RAW_CONTACTS
                + " JOIN " + Tables.ACCOUNTS + " ON ("
                +   RawContactsColumns.CONCRETE_ACCOUNT_ID + "=" + AccountsColumns.CONCRETE_ID
                    + ")"
                + " LEFT OUTER JOIN " + Tables.DATA + " ON ("
                +   DataColumns.CONCRETE_RAW_CONTACT_ID + "=" + RawContactsColumns.CONCRETE_ID + ")"
                + " LEFT OUTER JOIN " + Tables.PACKAGES + " ON ("
                +   DataColumns.CONCRETE_PACKAGE_ID + "=" + PackagesColumns.CONCRETE_ID + ")"
                + " LEFT OUTER JOIN " + Tables.MIMETYPES + " ON ("
                +   DataColumns.CONCRETE_MIMETYPE_ID + "=" + MimetypesColumns.CONCRETE_ID + ")"
                + " LEFT OUTER JOIN " + Tables.GROUPS + " ON ("
                +   MimetypesColumns.CONCRETE_MIMETYPE + "='" + GroupMembership.CONTENT_ITEM_TYPE
                +   "' AND " + GroupsColumns.CONCRETE_ID + "="
                + Tables.DATA + "." + GroupMembership.GROUP_ROW_ID + ")";

        db.execSQL("CREATE VIEW " + Views.RAW_ENTITIES + " AS "
                + rawEntitiesSelect);

        String entitiesSelect = "SELECT "
                + RawContactsColumns.CONCRETE_CONTACT_ID + " AS " + Contacts._ID + ", "
                + RawContactsColumns.CONCRETE_CONTACT_ID + " AS " + RawContacts.CONTACT_ID + ", "
                + RawContactsColumns.CONCRETE_DELETED + " AS " + RawContacts.DELETED + ","
                + RawContactsColumns.CONCRETE_METADATA_DIRTY + ", "
                + dataColumns + ", "
                + syncColumns + ", "
                + contactsColumns + ", "
                + buildDisplayPhotoUriAlias(RawContactsColumns.CONCRETE_CONTACT_ID,
                        Contacts.PHOTO_URI) + ", "
                + buildThumbnailPhotoUriAlias(RawContactsColumns.CONCRETE_CONTACT_ID,
                        Contacts.PHOTO_THUMBNAIL_URI) + ", "
                + dbForProfile() + " AS " + Contacts.IS_USER_PROFILE + ", "
                + Data.SYNC1 + ", "
                + Data.SYNC2 + ", "
                + Data.SYNC3 + ", "
                + Data.SYNC4 + ", "
                + RawContactsColumns.CONCRETE_ID + " AS " + Contacts.Entity.RAW_CONTACT_ID + ", "
                + DataColumns.CONCRETE_ID + " AS " + Contacts.Entity.DATA_ID + ","
                + Tables.GROUPS + "." + Groups.SOURCE_ID + " AS " + GroupMembership.GROUP_SOURCE_ID
                + " FROM " + Tables.RAW_CONTACTS
                + " JOIN " + Tables.ACCOUNTS + " ON ("
                +   RawContactsColumns.CONCRETE_ACCOUNT_ID + "=" + AccountsColumns.CONCRETE_ID
                    + ")"
                + " JOIN " + Tables.CONTACTS + " ON ("
                +   RawContactsColumns.CONCRETE_CONTACT_ID + "=" + ContactsColumns.CONCRETE_ID + ")"
                + " JOIN " + Tables.RAW_CONTACTS + " AS name_raw_contact ON("
                +   Contacts.NAME_RAW_CONTACT_ID + "=name_raw_contact." + RawContacts._ID + ")"
                + " LEFT OUTER JOIN " + Tables.DATA + " ON ("
                +   DataColumns.CONCRETE_RAW_CONTACT_ID + "=" + RawContactsColumns.CONCRETE_ID + ")"
                + " LEFT OUTER JOIN " + Tables.PACKAGES + " ON ("
                +   DataColumns.CONCRETE_PACKAGE_ID + "=" + PackagesColumns.CONCRETE_ID + ")"
                + " LEFT OUTER JOIN " + Tables.MIMETYPES + " ON ("
                +   DataColumns.CONCRETE_MIMETYPE_ID + "=" + MimetypesColumns.CONCRETE_ID + ")"
                + " LEFT OUTER JOIN " + Tables.GROUPS + " ON ("
                +   MimetypesColumns.CONCRETE_MIMETYPE + "='" + GroupMembership.CONTENT_ITEM_TYPE
                +   "' AND " + GroupsColumns.CONCRETE_ID + "="
                + Tables.DATA + "." + GroupMembership.GROUP_ROW_ID + ")";

        db.execSQL("CREATE VIEW " + Views.ENTITIES + " AS "
                + entitiesSelect);

        // View on top of DATA_USAGE_STAT, which is always empty.
        final String dataUsageViewSelect = "SELECT "
                + DataUsageStatColumns._ID + ", "
                + DataUsageStatColumns.DATA_ID + ", "
                + DataUsageStatColumns.USAGE_TYPE_INT + ", "
                + "0 AS " + DataUsageStatColumns.RAW_TIMES_USED + ", "
                + "0 AS " + DataUsageStatColumns.RAW_LAST_TIME_USED + ","
                + "0 AS " + DataUsageStatColumns.LR_TIMES_USED + ","
                + "0 AS " + DataUsageStatColumns.LR_LAST_TIME_USED
                + " FROM " + Tables.DATA_USAGE_STAT
                + " WHERE 0";

        // When the data_usage_stat table is needed with the low-res columns, use this, which is
        // faster than the DATA_USAGE_STAT view since it doesn't involve joins.
        db.execSQL("CREATE VIEW " + Views.DATA_USAGE_LR + " AS " + dataUsageViewSelect);

        String streamItemSelect = "SELECT " +
                StreamItemsColumns.CONCRETE_ID + ", " +
                ContactsColumns.CONCRETE_ID + " AS " + StreamItems.CONTACT_ID + ", " +
                ContactsColumns.CONCRETE_LOOKUP_KEY +
                        " AS " + StreamItems.CONTACT_LOOKUP_KEY + ", " +
                AccountsColumns.CONCRETE_ACCOUNT_NAME + ", " +
                AccountsColumns.CONCRETE_ACCOUNT_TYPE + ", " +
                AccountsColumns.CONCRETE_DATA_SET + ", " +
                StreamItemsColumns.CONCRETE_RAW_CONTACT_ID +
                        " as " + StreamItems.RAW_CONTACT_ID + ", " +
                RawContactsColumns.CONCRETE_SOURCE_ID +
                        " as " + StreamItems.RAW_CONTACT_SOURCE_ID + ", " +
                StreamItemsColumns.CONCRETE_PACKAGE + ", " +
                StreamItemsColumns.CONCRETE_ICON + ", " +
                StreamItemsColumns.CONCRETE_LABEL + ", " +
                StreamItemsColumns.CONCRETE_TEXT + ", " +
                StreamItemsColumns.CONCRETE_TIMESTAMP + ", " +
                StreamItemsColumns.CONCRETE_COMMENTS + ", " +
                StreamItemsColumns.CONCRETE_SYNC1 + ", " +
                StreamItemsColumns.CONCRETE_SYNC2 + ", " +
                StreamItemsColumns.CONCRETE_SYNC3 + ", " +
                StreamItemsColumns.CONCRETE_SYNC4 +
                " FROM " + Tables.STREAM_ITEMS
                + " JOIN " + Tables.RAW_CONTACTS + " ON ("
                + StreamItemsColumns.CONCRETE_RAW_CONTACT_ID + "=" + RawContactsColumns.CONCRETE_ID
                    + ")"
                + " JOIN " + Tables.ACCOUNTS + " ON ("
                +   RawContactsColumns.CONCRETE_ACCOUNT_ID + "=" + AccountsColumns.CONCRETE_ID
                    + ")"
                + " JOIN " + Tables.CONTACTS + " ON ("
                + RawContactsColumns.CONCRETE_CONTACT_ID + "=" + ContactsColumns.CONCRETE_ID + ")";

        db.execSQL("CREATE VIEW " + Views.STREAM_ITEMS + " AS " + streamItemSelect);
    }

    private static String buildDisplayPhotoUriAlias(String contactIdColumn, String alias) {
        return "(CASE WHEN " + Contacts.PHOTO_FILE_ID + " IS NULL THEN (CASE WHEN "
                + Contacts.PHOTO_ID + " IS NULL"
                + " OR " + Contacts.PHOTO_ID + "=0"
                + " THEN NULL"
                + " ELSE '" + Contacts.CONTENT_URI + "/'||"
                        + contactIdColumn + "|| '/" + Photo.CONTENT_DIRECTORY + "'"
                + " END) ELSE '" + DisplayPhoto.CONTENT_URI + "/'||"
                        + Contacts.PHOTO_FILE_ID + " END)"
                + " AS " + alias;
    }

    private static String buildThumbnailPhotoUriAlias(String contactIdColumn, String alias) {
        return "(CASE WHEN "
                + Contacts.PHOTO_ID + " IS NULL"
                + " OR " + Contacts.PHOTO_ID + "=0"
                + " THEN NULL"
                + " ELSE '" + Contacts.CONTENT_URI + "/'||"
                        + contactIdColumn + "|| '/" + Photo.CONTENT_DIRECTORY + "'"
                + " END)"
                + " AS " + alias;
    }

    /**
     * Returns the value to be returned when querying the column indicating that the contact
     * or raw contact belongs to the user's personal profile.  Overridden in the profile
     * DB helper subclass.
     */
    protected int dbForProfile() {
        return 0;
    }

    private void createGroupsView(SQLiteDatabase db) {
        db.execSQL("DROP VIEW IF EXISTS " + Views.GROUPS + ";");

        String groupsColumns =
                GroupsColumns.CONCRETE_ACCOUNT_ID + " AS " + GroupsColumns.ACCOUNT_ID + ","
                + AccountsColumns.CONCRETE_ACCOUNT_NAME + " AS " + Groups.ACCOUNT_NAME + ","
                + AccountsColumns.CONCRETE_ACCOUNT_TYPE + " AS " + Groups.ACCOUNT_TYPE + ","
                + AccountsColumns.CONCRETE_DATA_SET + " AS " + Groups.DATA_SET + ","
                + "(CASE WHEN " + AccountsColumns.CONCRETE_DATA_SET
                    + " IS NULL THEN " + AccountsColumns.CONCRETE_ACCOUNT_TYPE
                    + " ELSE " + AccountsColumns.CONCRETE_ACCOUNT_TYPE
                        + "||'/'||" + AccountsColumns.CONCRETE_DATA_SET + " END) AS "
                            + Groups.ACCOUNT_TYPE_AND_DATA_SET + ","
                + Groups.SOURCE_ID + ","
                + Groups.VERSION + ","
                + Groups.DIRTY + ","
                + Groups.TITLE + ","
                + Groups.TITLE_RES + ","
                + Groups.NOTES + ","
                + Groups.SYSTEM_ID + ","
                + Groups.DELETED + ","
                + Groups.GROUP_VISIBLE + ","
                + Groups.SHOULD_SYNC + ","
                + Groups.AUTO_ADD + ","
                + Groups.FAVORITES + ","
                + Groups.GROUP_IS_READ_ONLY + ","
                + Groups.SYNC1 + ","
                + Groups.SYNC2 + ","
                + Groups.SYNC3 + ","
                + Groups.SYNC4 + ","
                + PackagesColumns.PACKAGE + " AS " + Groups.RES_PACKAGE;

        String groupsSelect = "SELECT "
                + GroupsColumns.CONCRETE_ID + " AS " + Groups._ID + ","
                + groupsColumns
                + " FROM " + Tables.GROUPS
                + " JOIN " + Tables.ACCOUNTS + " ON ("
                    + GroupsColumns.CONCRETE_ACCOUNT_ID + "=" + AccountsColumns.CONCRETE_ID + ")"
                + " LEFT OUTER JOIN " + Tables.PACKAGES + " ON ("
                    + GroupsColumns.CONCRETE_PACKAGE_ID + "=" + PackagesColumns.CONCRETE_ID + ")";

        db.execSQL("CREATE VIEW " + Views.GROUPS + " AS " + groupsSelect);
    }

    @Override
    public void onDowngrade(SQLiteDatabase db, int oldVersion, int newVersion) {
        Log.i(TAG, "ContactsProvider cannot proceed because downgrading your database is not " +
                "supported. To continue, please either re-upgrade to your previous Android " +
                "version, or clear all application data in Contacts Storage (this will result " +
                "in the loss of all local contacts that are not synced). To avoid data loss, " +
                "your contacts database will not be wiped automatically.");
        super.onDowngrade(db, oldVersion, newVersion);
    }

    @Override
    public void onUpgrade(SQLiteDatabase db, int oldVersion, int newVersion) {
        Log.i(TAG,
                "Upgrading " + DATABASE_NAME + " from version " + oldVersion + " to " + newVersion);

        prepopulateCommonMimeTypes(db);

        boolean upgradeViewsAndTriggers = false;
        boolean upgradeNameLookup = false;
        boolean upgradeLegacyApiSupport = false;
        boolean upgradeSearchIndex = false;
        boolean rescanDirectories = false;
        boolean rebuildSqliteStats = false;
        boolean upgradeLocaleSpecificData = false;

        if (oldVersion < 701) {
            upgradeToVersion701(db);
            oldVersion = 701;
        }

        if (oldVersion < 702) {
            upgradeToVersion702(db);
            oldVersion = 702;
        }

        if (oldVersion < 703) {
            // Now names like "L'Image" will be searchable.
            upgradeSearchIndex = true;
            oldVersion = 703;
        }

        if (oldVersion < 704) {
            db.execSQL("DROP TABLE IF EXISTS activities;");
            oldVersion = 704;
        }

        if (oldVersion < 705) {
            // Before this version, we didn't rebuild the search index on locale changes, so
            // if the locale has changed after sync, the index contains gets stale.
            // To correct the issue we have to rebuild the index here.
            upgradeSearchIndex = true;
            oldVersion = 705;
        }

        if (oldVersion < 706) {
            // Prior to this version, we didn't rebuild the stats table after drop operations,
            // which resulted in losing some of the rows from the stats table.
            rebuildSqliteStats = true;
            oldVersion = 706;
        }

        if (oldVersion < 707) {
            upgradeToVersion707(db);
            upgradeViewsAndTriggers = true;
            oldVersion = 707;
        }

        if (oldVersion < 708) {
            // Sort keys, phonebook labels and buckets, and search keys have
            // changed so force a rebuild.
            upgradeLocaleSpecificData = true;
            oldVersion = 708;
        }
        if (oldVersion < 709) {
            // Added secondary locale phonebook labels; changed Japanese
            // and Chinese sort keys.
            upgradeLocaleSpecificData = true;
            oldVersion = 709;
        }

        if (oldVersion < 710) {
            upgradeToVersion710(db);
            upgradeViewsAndTriggers = true;
            oldVersion = 710;
        }

        if (oldVersion < 800) {
            upgradeToVersion800(db);
            oldVersion = 800;
        }

        if (oldVersion < 801) {
            PropertyUtils.setProperty(db, DbProperties.DATABASE_TIME_CREATED, String.valueOf(
                    System.currentTimeMillis()));
            oldVersion = 801;
        }

        if (oldVersion < 802) {
            upgradeToVersion802(db);
            upgradeViewsAndTriggers = true;
            oldVersion = 802;
        }

        if (oldVersion < 803) {
            // Rebuild the search index so that names, organizations and nicknames are
            // now indexed as names.
            upgradeSearchIndex = true;
            oldVersion = 803;
        }

        if (oldVersion < 804) {
            // Reserved.
            oldVersion = 804;
        }

        if (oldVersion < 900) {
            upgradeViewsAndTriggers = true;
            oldVersion = 900;
        }

        if (oldVersion < 901) {
            // Rebuild the search index to fix any search index that was previously in a
            // broken state due to b/11059351
            upgradeSearchIndex = true;
            oldVersion = 901;
        }

        if (oldVersion < 902) {
            upgradeToVersion902(db);
            oldVersion = 902;
        }

        if (oldVersion < 903) {
            upgradeToVersion903(db);
            oldVersion = 903;
        }

        if (oldVersion < 904) {
            upgradeToVersion904(db);
            oldVersion = 904;
        }

        if (oldVersion < 905) {
            upgradeToVersion905(db);
            oldVersion = 905;
        }

        if (oldVersion < 906) {
            upgradeToVersion906(db);
            oldVersion = 906;
        }

        if (oldVersion < 907) {
            // Rebuild NAME_LOOKUP.
            upgradeNameLookup = true;
            oldVersion = 907;
        }

        if (oldVersion < 908) {
            upgradeToVersion908(db);
            oldVersion = 908;
        }

        if (oldVersion < 909) {
            upgradeToVersion909(db);
            oldVersion = 909;
        }

        if (oldVersion < 910) {
            upgradeToVersion910(db);
            oldVersion = 910;
        }
        if (oldVersion < 1000) {
            upgradeToVersion1000(db);
            upgradeViewsAndTriggers = true;
            oldVersion = 1000;
        }

        if (oldVersion < 1002) {
            rebuildSqliteStats = true;
            upgradeToVersion1002(db);
            oldVersion = 1002;
        }

        if (oldVersion < 1003) {
            upgradeToVersion1003(db);
            oldVersion = 1003;
        }

        if (oldVersion < 1004) {
            upgradeToVersion1004(db);
            oldVersion = 1004;
        }

        if (oldVersion < 1005) {
            upgradeToVersion1005(db);
            oldVersion = 1005;
        }

        if (oldVersion < 1006) {
            upgradeViewsAndTriggers = true;
            oldVersion = 1006;
        }

        if (oldVersion < 1007) {
            upgradeToVersion1007(db);
            oldVersion = 1007;
        }

        if (oldVersion < 1009) {
            upgradeToVersion1009(db);
            oldVersion = 1009;
        }

        if (oldVersion < 1100) {
            upgradeToVersion1100(db);
            upgradeViewsAndTriggers = true;
            oldVersion = 1100;
        }

        if (oldVersion < 1101) {
            upgradeToVersion1101(db);
            oldVersion = 1101;
        }

        if (oldVersion < 1102) {
            // Version 1009 was added *after* 1100/1101.  For master devices
            // that have already been updated to 1101, we do it again.
            upgradeToVersion1009(db);
            oldVersion = 1102;
        }

        if (oldVersion < 1103) {
            upgradeViewsAndTriggers = true;
            oldVersion = 1103;
        }

        if (oldVersion < 1104) {
            upgradeToVersion1104(db);
            upgradeViewsAndTriggers = true;
            oldVersion = 1104;
        }

        if (oldVersion < 1105) {
            upgradeToVersion1105(db);
            upgradeViewsAndTriggers = true;
            oldVersion = 1105;
        }

        if (oldVersion < 1106) {
            upgradeToVersion1106(db);
            oldVersion = 1106;
        }

        if (oldVersion < 1107) {
            upgradeToVersion1107(db);
            oldVersion = 1107;
        }

        if (oldVersion < 1108) {
            upgradeToVersion1108(db);
            oldVersion = 1108;
        }

        if (isUpgradeRequired(oldVersion, newVersion, 1109)) {
            upgradeToVersion1109(db);
            oldVersion = 1109;
        }

        if (isUpgradeRequired(oldVersion, newVersion, 1110)) {
            upgradeToVersion1110(db);
            oldVersion = 1110;
        }

        if (isUpgradeRequired(oldVersion, newVersion, 1111)) {
            upgradeToVersion1111(db);
            oldVersion = 1111;
        }

        if (isUpgradeRequired(oldVersion, newVersion, 1200)) {
            createPresenceTables(db);
            oldVersion = 1200;
        }

        if (isUpgradeRequired(oldVersion, newVersion, 1201)) {
            upgradeToVersion1201(db);
            upgradeViewsAndTriggers = true;
            oldVersion = 1201;
        }

        if (isUpgradeRequired(oldVersion, newVersion, 1202)) {
            upgradeViewsAndTriggers = true;
            oldVersion = 1202;
        }

        if (isUpgradeRequired(oldVersion,newVersion, 1300)) {
            upgradeToVersion1300(db);
            upgradeViewsAndTriggers = true;
            oldVersion = 1300;
        }

        if (isUpgradeRequired(oldVersion, newVersion, 1400)) {
            ContactsProvider2.deleteDataUsage(db);
            upgradeViewsAndTriggers = true;
            oldVersion = 1400;
        }

        if (isUpgradeRequired(oldVersion, newVersion, 1500)) {
            db.execSQL("DROP TABLE IF EXISTS metadata_sync;");
            db.execSQL("DROP TABLE IF EXISTS metadata_sync_state;");
            upgradeViewsAndTriggers = true;
            oldVersion = 1500;
        }

<<<<<<< HEAD
=======
        if (isUpgradeRequired(oldVersion, newVersion, 1501)) {
            upgradeToVersion1501(db);
            upgradeViewsAndTriggers = true;
            oldVersion = 1501;
        }

>>>>>>> 7109e98e
        // We extracted "calls" and "voicemail_status" at this point, but we can't remove them here
        // yet, until CallLogDatabaseHelper moves the data.

        if (upgradeViewsAndTriggers) {
            createContactsViews(db);
            createGroupsView(db);
            createContactsTriggers(db);
            createContactsIndexes(db, false /* we build stats table later */);
            upgradeLegacyApiSupport = true;
            rebuildSqliteStats = true;
        }

        if (upgradeLegacyApiSupport) {
            LegacyApiSupport.createViews(db);
        }

        if (upgradeLocaleSpecificData) {
            upgradeLocaleData(db, false /* we build stats table later */);
            // Name lookups are rebuilt as part of the full locale rebuild
            upgradeNameLookup = false;
            upgradeSearchIndex = true;
            rebuildSqliteStats = true;
        }

        if (upgradeNameLookup) {
            rebuildNameLookup(db, false /* we build stats table later */);
            rebuildSqliteStats = true;
        }

        if (upgradeSearchIndex) {
            rebuildSearchIndex(db, false /* we build stats table later */);
            rebuildSqliteStats = true;
        }

        if (rescanDirectories) {
            // Force the next ContactDirectoryManager.scanAllPackages() to rescan all packages.
            // (It's called from the BACKGROUND_TASK_UPDATE_ACCOUNTS background task.)
            PropertyUtils.setProperty(db, DbProperties.DIRECTORY_SCAN_COMPLETE, "0");
        }

        if (rebuildSqliteStats) {
            updateSqliteStats(db);
        }

        if (oldVersion != newVersion) {
            throw new IllegalStateException(
                    "error upgrading the database to version " + newVersion);
        }
    }

    private static boolean isUpgradeRequired(int oldVersion, int newVersion, int version) {
        return oldVersion < version && newVersion >= version;
    }

    private void rebuildNameLookup(SQLiteDatabase db, boolean rebuildSqliteStats) {
        db.execSQL("DROP INDEX IF EXISTS name_lookup_index");
        insertNameLookup(db);
        createContactsIndexes(db, rebuildSqliteStats);
    }

    protected void rebuildSearchIndex() {
        rebuildSearchIndex(getWritableDatabase(), true);
    }

    private void rebuildSearchIndex(SQLiteDatabase db, boolean rebuildSqliteStats) {
        createSearchIndexTable(db, rebuildSqliteStats);
        PropertyUtils.setProperty(db, SearchIndexManager.PROPERTY_SEARCH_INDEX_VERSION, "0");
    }

    /**
     * Checks whether the current ICU code version matches that used to build
     * the locale specific data in the ContactsDB.
     */
    public boolean needsToUpdateLocaleData(LocaleSet locales) {
        final String dbLocale = getProperty(DbProperties.LOCALE, "");
        if (!dbLocale.equals(locales.toString())) {
            return true;
        }
        final String curICUVersion = getDeviceIcuVersion();
        final String dbICUVersion = getProperty(DbProperties.ICU_VERSION,
                "(unknown)");
        if (!curICUVersion.equals(dbICUVersion)) {
            Log.i(TAG, "ICU version has changed. Current version is "
                    + curICUVersion + "; DB was built with " + dbICUVersion);
            return true;
        }
        return false;
    }

    private static String getDeviceIcuVersion() {
        return VersionInfo.ICU_VERSION.toString();
    }

    private void upgradeLocaleData(SQLiteDatabase db, boolean rebuildSqliteStats) {
        final LocaleSet locales = LocaleSet.newDefault();
        Log.i(TAG, "Upgrading locale data for " + locales
                + " (ICU v" + getDeviceIcuVersion() + ")");
        final long start = SystemClock.elapsedRealtime();
        rebuildLocaleData(db, locales, rebuildSqliteStats);
        Log.i(TAG, "Locale update completed in " + (SystemClock.elapsedRealtime() - start) + "ms");
    }

    private void rebuildLocaleData(SQLiteDatabase db, LocaleSet locales, boolean rebuildSqliteStats) {
        db.execSQL("DROP INDEX raw_contact_sort_key1_index");
        db.execSQL("DROP INDEX raw_contact_sort_key2_index");
        db.execSQL("DROP INDEX IF EXISTS name_lookup_index");

        loadNicknameLookupTable(db);
        insertNameLookup(db);
        rebuildSortKeys(db);
        createContactsIndexes(db, rebuildSqliteStats);

        FastScrollingIndexCache.getInstance(mContext).invalidate();
        // Update the ICU version used to generate the locale derived data
        // so we can tell when we need to rebuild with new ICU versions.
        PropertyUtils.setProperty(db, DbProperties.ICU_VERSION, getDeviceIcuVersion());
        PropertyUtils.setProperty(db, DbProperties.LOCALE, locales.toString());
    }

    /**
     * Regenerates all locale-sensitive data if needed:
     * nickname_lookup, name_lookup and sort keys. Invalidates the fast
     * scrolling index cache.
     */
    public void setLocale(LocaleSet locales) {
        if (!needsToUpdateLocaleData(locales)) {
            return;
        }
        Log.i(TAG, "Switching to locale " + locales
                + " (ICU v" + getDeviceIcuVersion() + ")");

        final long start = SystemClock.elapsedRealtime();
        SQLiteDatabase db = getWritableDatabase();
        db.setLocale(locales.getPrimaryLocale());
        db.beginTransaction();
        try {
            rebuildLocaleData(db, locales, true);
            db.setTransactionSuccessful();
        } finally {
            db.endTransaction();
        }

        Log.i(TAG, "Locale change completed in " + (SystemClock.elapsedRealtime() - start) + "ms");
    }

    /**
     * Regenerates sort keys for all contacts.
     */
    private void rebuildSortKeys(SQLiteDatabase db) {
        Cursor cursor = db.query(Tables.RAW_CONTACTS, new String[] {RawContacts._ID},
                null, null, null, null, null);
        try {
            while (cursor.moveToNext()) {
                long rawContactId = cursor.getLong(0);
                updateRawContactDisplayName(db, rawContactId);
            }
        } finally {
            cursor.close();
        }
    }

    private void insertNameLookup(SQLiteDatabase db) {
        db.execSQL("DELETE FROM " + Tables.NAME_LOOKUP);

        final SQLiteStatement nameLookupInsert = db.compileStatement(
                "INSERT OR IGNORE INTO " + Tables.NAME_LOOKUP + "("
                        + NameLookupColumns.RAW_CONTACT_ID + ","
                        + NameLookupColumns.DATA_ID + ","
                        + NameLookupColumns.NAME_TYPE + ","
                        + NameLookupColumns.NORMALIZED_NAME +
                ") VALUES (?,?,?,?)");

        try {
            insertStructuredNameLookup(db, nameLookupInsert);
            insertEmailLookup(db, nameLookupInsert);
            insertNicknameLookup(db, nameLookupInsert);
        } finally {
            nameLookupInsert.close();
        }
    }

    /**
     * Inserts name lookup rows for all structured names in the database.
     */
    private void insertStructuredNameLookup(SQLiteDatabase db, SQLiteStatement nameLookupInsert) {
        NameSplitter nameSplitter = createNameSplitter();
        NameLookupBuilder nameLookupBuilder = new StructuredNameLookupBuilder(nameSplitter,
                new CommonNicknameCache(db), nameLookupInsert);
        final long mimeTypeId = lookupMimeTypeId(db, StructuredName.CONTENT_ITEM_TYPE);
        Cursor cursor = db.query(StructuredNameQuery.TABLE, StructuredNameQuery.COLUMNS,
                StructuredNameQuery.SELECTION, new String[] {String.valueOf(mimeTypeId)},
                null, null, null);
        try {
            while (cursor.moveToNext()) {
                long dataId = cursor.getLong(StructuredNameQuery.ID);
                long rawContactId = cursor.getLong(StructuredNameQuery.RAW_CONTACT_ID);
                String name = cursor.getString(StructuredNameQuery.DISPLAY_NAME);
                int fullNameStyle = nameSplitter.guessFullNameStyle(name);
                fullNameStyle = nameSplitter.getAdjustedFullNameStyle(fullNameStyle);
                nameLookupBuilder.insertNameLookup(rawContactId, dataId, name, fullNameStyle);
            }
        } finally {
            cursor.close();
        }
    }

    /**
     * Inserts name lookup rows for all email addresses in the database.
     */
    private void insertEmailLookup(SQLiteDatabase db, SQLiteStatement nameLookupInsert) {
        final long mimeTypeId = lookupMimeTypeId(db, Email.CONTENT_ITEM_TYPE);
        Cursor cursor = db.query(EmailQuery.TABLE, EmailQuery.COLUMNS,
                EmailQuery.SELECTION, new String[] {String.valueOf(mimeTypeId)},
                null, null, null);
        try {
            while (cursor.moveToNext()) {
                long dataId = cursor.getLong(EmailQuery.ID);
                long rawContactId = cursor.getLong(EmailQuery.RAW_CONTACT_ID);
                String address = cursor.getString(EmailQuery.ADDRESS);
                address = extractHandleFromEmailAddress(address);
                insertNameLookup(nameLookupInsert, rawContactId, dataId,
                        NameLookupType.EMAIL_BASED_NICKNAME, address);
            }
        } finally {
            cursor.close();
        }
    }

    /**
     * Inserts name lookup rows for all nicknames in the database.
     */
    private void insertNicknameLookup(SQLiteDatabase db, SQLiteStatement nameLookupInsert) {
        final long mimeTypeId = lookupMimeTypeId(db, Nickname.CONTENT_ITEM_TYPE);
        Cursor cursor = db.query(NicknameQuery.TABLE, NicknameQuery.COLUMNS,
                NicknameQuery.SELECTION, new String[]{String.valueOf(mimeTypeId)},
                null, null, null);
        try {
            while (cursor.moveToNext()) {
                long dataId = cursor.getLong(NicknameQuery.ID);
                long rawContactId = cursor.getLong(NicknameQuery.RAW_CONTACT_ID);
                String nickname = cursor.getString(NicknameQuery.NAME);
                insertNameLookup(nameLookupInsert, rawContactId, dataId,
                        NameLookupType.NICKNAME, nickname);
            }
        } finally {
            cursor.close();
        }
    }

    /**
     * Inserts a record in the {@link Tables#NAME_LOOKUP} table.
     */
    public void insertNameLookup(SQLiteStatement stmt, long rawContactId, long dataId,
            int lookupType, String name) {
        if (TextUtils.isEmpty(name)) {
            return;
        }

        String normalized = NameNormalizer.normalize(name);
        if (TextUtils.isEmpty(normalized)) {
            return;
        }

        insertNormalizedNameLookup(stmt, rawContactId, dataId, lookupType, normalized);
    }

    private void insertNormalizedNameLookup(SQLiteStatement stmt, long rawContactId, long dataId,
            int lookupType, String normalizedName) {
        stmt.bindLong(1, rawContactId);
        stmt.bindLong(2, dataId);
        stmt.bindLong(3, lookupType);
        stmt.bindString(4, normalizedName);
        stmt.executeInsert();
    }

    private void upgradeToVersion701(SQLiteDatabase db) {
        db.execSQL("UPDATE raw_contacts SET last_time_contacted =" +
                " max(ifnull(last_time_contacted, 0), " +
                " ifnull((SELECT max(last_time_used) " +
                    " FROM data JOIN data_usage_stat ON (data._id = data_usage_stat.data_id)" +
                    " WHERE data.raw_contact_id = raw_contacts._id), 0))");
        // Replace 0 with null.  This isn't really necessary, but we do this anyway for consistency.
        db.execSQL("UPDATE raw_contacts SET last_time_contacted = null" +
                " where last_time_contacted = 0");
    }

    /**
     * Pre-HC devices don't have correct "NORMALIZED_NUMBERS".  Clear them up.
     */
    private void upgradeToVersion702(SQLiteDatabase db) {
        // All the "correct" Phone.NORMALIZED_NUMBERS should begin with "+".  The upgraded data
        // don't.  Find all Phone.NORMALIZED_NUMBERS that don't begin with "+".
        final int count;
        final long[] dataIds;
        final long[] rawContactIds;
        final String[] phoneNumbers;
        final StringBuilder sbDataIds;
        final Cursor c = db.rawQuery(
                "SELECT _id, raw_contact_id, data1 FROM data " +
                " WHERE mimetype_id=" +
                    "(SELECT _id FROM mimetypes" +
                    " WHERE mimetype='vnd.android.cursor.item/phone_v2')" +
                " AND data4 not like '+%'", // "Not like" will exclude nulls too.
                null);
        try {
            count = c.getCount();
            if (count == 0) {
                return;
            }
            dataIds = new long[count];
            rawContactIds = new long[count];
            phoneNumbers = new String[count];
            sbDataIds = new StringBuilder();

            c.moveToPosition(-1);
            while (c.moveToNext()) {
                final int i = c.getPosition();
                dataIds[i] = c.getLong(0);
                rawContactIds[i] = c.getLong(1);
                phoneNumbers[i] = c.getString(2);

                if (sbDataIds.length() > 0) {
                    sbDataIds.append(",");
                }
                sbDataIds.append(dataIds[i]);
            }
        } finally {
            c.close();
        }

        final String dataIdList = sbDataIds.toString();

        // Then, update the Data and PhoneLookup tables.

        // First, just null out all Phone.NORMALIZED_NUMBERS for those.
        db.execSQL("UPDATE data SET data4 = null" +
                " WHERE _id IN (" + dataIdList + ")");

        // Then, re-create phone_lookup for them.
        db.execSQL("DELETE FROM phone_lookup" +
                " WHERE data_id IN (" + dataIdList + ")");

        for (int i = 0; i < count; i++) {
            // Mimic how DataRowHandlerForPhoneNumber.insert() works when it can't normalize
            // numbers.
            final String phoneNumber = phoneNumbers[i];
            if (TextUtils.isEmpty(phoneNumber)) continue;

            final String normalized = PhoneNumberUtils.normalizeNumber(phoneNumber);
            if (!TextUtils.isEmpty(normalized)) {
                db.execSQL("INSERT INTO phone_lookup" +
                        "(data_id, raw_contact_id, normalized_number, min_match)" +
                        " VALUES(?,?,?,?)",
                        new String[] {
                            String.valueOf(dataIds[i]),
                            String.valueOf(rawContactIds[i]),
                            normalized,
                            PhoneNumberUtils.toCallerIDMinMatch(normalized)});
            }
        }
    }

    private void upgradeToVersion707(SQLiteDatabase db) {
        db.execSQL("ALTER TABLE raw_contacts ADD phonebook_label TEXT;");
        db.execSQL("ALTER TABLE raw_contacts ADD phonebook_bucket INTEGER;");
        db.execSQL("ALTER TABLE raw_contacts ADD phonebook_label_alt TEXT;");
        db.execSQL("ALTER TABLE raw_contacts ADD phonebook_bucket_alt INTEGER;");
    }

    private void upgradeToVersion710(SQLiteDatabase db) {

        // Adding timestamp to contacts table.
        db.execSQL("ALTER TABLE contacts"
                + " ADD contact_last_updated_timestamp INTEGER;");

        db.execSQL("UPDATE contacts"
                + " SET contact_last_updated_timestamp"
                + " = " + System.currentTimeMillis());

        db.execSQL("CREATE INDEX contacts_contact_last_updated_timestamp_index "
                + "ON contacts(contact_last_updated_timestamp)");

        // New deleted contacts table.
        db.execSQL("CREATE TABLE deleted_contacts (" +
                "contact_id INTEGER PRIMARY KEY," +
                "contact_deleted_timestamp INTEGER NOT NULL default 0"
                + ");");

        db.execSQL("CREATE INDEX deleted_contacts_contact_deleted_timestamp_index "
                + "ON deleted_contacts(contact_deleted_timestamp)");
    }

    private void upgradeToVersion800(SQLiteDatabase db) {
        // Default Calls.PRESENTATION_ALLOWED=1
        db.execSQL("ALTER TABLE calls ADD presentation INTEGER NOT NULL DEFAULT 1;");

        // Re-map CallerInfo.{..}_NUMBER strings to Calls.PRESENTATION_{..} ints
        //  PRIVATE_NUMBER="-2" -> PRESENTATION_RESTRICTED=2
        //  UNKNOWN_NUMBER="-1" -> PRESENTATION_UNKNOWN   =3
        // PAYPHONE_NUMBER="-3" -> PRESENTATION_PAYPHONE  =4
        db.execSQL("UPDATE calls SET presentation=2, number='' WHERE number='-2';");
        db.execSQL("UPDATE calls SET presentation=3, number='' WHERE number='-1';");
        db.execSQL("UPDATE calls SET presentation=4, number='' WHERE number='-3';");
    }

    private void upgradeToVersion802(SQLiteDatabase db) {
        db.execSQL("ALTER TABLE contacts ADD pinned INTEGER NOT NULL DEFAULT " +
                ContactsContract.PinnedPositions.UNPINNED + ";");
        db.execSQL("ALTER TABLE raw_contacts ADD pinned INTEGER NOT NULL DEFAULT  " +
                ContactsContract.PinnedPositions.UNPINNED + ";");
    }

    private void upgradeToVersion902(SQLiteDatabase db) {
        // adding account identifier to call log table
        db.execSQL("ALTER TABLE calls ADD subscription_component_name TEXT;");
        db.execSQL("ALTER TABLE calls ADD subscription_id TEXT;");
    }

    /**
     * Searches for any calls in the call log with no normalized phone number and attempts to add
     * one if the number can be normalized.
     *
     * @param db The database.
     */
    private void upgradeToVersion903(SQLiteDatabase db) {
        // Find the calls in the call log with no normalized phone number.
        final Cursor c = db.rawQuery(
                "SELECT _id, number, countryiso FROM calls " +
                        " WHERE (normalized_number is null OR normalized_number = '') " +
                        " AND countryiso != '' AND countryiso is not null " +
                        " AND number != '' AND number is not null;",
                null
        );

        try {
            if (c.getCount() == 0) {
                return;
            }

            db.beginTransaction();
            try {
                c.moveToPosition(-1);
                while (c.moveToNext()) {
                    final long callId = c.getLong(0);
                    final String unNormalizedNumber = c.getString(1);
                    final String countryIso = c.getString(2);

                    // Attempt to get normalized number.
                    String normalizedNumber = PhoneNumberUtils
                            .formatNumberToE164(unNormalizedNumber, countryIso);

                    if (!TextUtils.isEmpty(normalizedNumber)) {
                        db.execSQL("UPDATE calls set normalized_number = ? " +
                                        "where _id = ?;",
                                new String[]{
                                        normalizedNumber,
                                        String.valueOf(callId),
                                }
                        );
                    }
                }

                db.setTransactionSuccessful();
            } finally {
                db.endTransaction();
            }
        } finally {
            c.close();
        }
    }

    /**
     * Updates the calls table in the database to include the call_duration and features columns.
     * @param db The database to update.
     */
    private void upgradeToVersion904(SQLiteDatabase db) {
        db.execSQL("ALTER TABLE calls ADD features INTEGER NOT NULL DEFAULT 0;");
        db.execSQL("ALTER TABLE calls ADD data_usage INTEGER;");
    }

    /**
     * Adds the voicemail transcription to the Table.Calls
     */
    private void upgradeToVersion905(SQLiteDatabase db) {
        db.execSQL("ALTER TABLE calls ADD transcription TEXT;");
    }

    /**
     * Upgrades the database with the new value for {@link PinnedPositions#UNPINNED}. In this
     * database version upgrade, the value is changed from 2147483647 (Integer.MAX_VALUE) to 0.
     *
     * The first pinned contact now starts from position 1.
     */
    @VisibleForTesting
    public void upgradeToVersion906(SQLiteDatabase db) {
        db.execSQL("UPDATE contacts SET pinned = pinned + 1"
                + " WHERE pinned >= 0 AND pinned < 2147483647;");
        db.execSQL("UPDATE raw_contacts SET pinned = pinned + 1"
                + " WHERE pinned >= 0 AND pinned < 2147483647;");

        db.execSQL("UPDATE contacts SET pinned = 0"
                + " WHERE pinned = 2147483647;");
        db.execSQL("UPDATE raw_contacts SET pinned = 0"
                + " WHERE pinned = 2147483647;");
    }

    private void upgradeToVersion908(SQLiteDatabase db) {
        db.execSQL("UPDATE contacts SET pinned = 0 WHERE pinned = 2147483647;");
        db.execSQL("UPDATE raw_contacts SET pinned = 0 WHERE pinned = 2147483647;");
    }

    private void upgradeToVersion909(SQLiteDatabase db) {
        try {
            db.execSQL("ALTER TABLE calls ADD sub_id INTEGER DEFAULT -1;");
        } catch (SQLiteException e) {
            // The column already exists--copy over data
            db.execSQL("UPDATE calls SET subscription_component_name='com.android.phone/"
                    + "com.android.services.telephony.TelephonyConnectionService';");
            db.execSQL("UPDATE calls SET subscription_id=sub_id;");
        }
    }

    /**
     * Delete any remaining rows in the calls table if the user is a profile of another user.
     * b/17096027
     */
    private void upgradeToVersion910(SQLiteDatabase db) {
        final UserManager userManager = (UserManager) mContext.getSystemService(
                Context.USER_SERVICE);
        final UserInfo user = userManager.getUserInfo(userManager.getUserHandle());
        if (user.isManagedProfile()) {
            db.execSQL("DELETE FROM calls;");
        }
    }

    /**
     * Add backup_id column to raw_contacts table and hash_id column to data table.
     */
    private void upgradeToVersion1000(SQLiteDatabase db) {
        db.execSQL("ALTER TABLE raw_contacts ADD backup_id TEXT;");
        db.execSQL("ALTER TABLE data ADD hash_id TEXT;");
        db.execSQL("CREATE UNIQUE INDEX IF NOT EXISTS raw_contacts_backup_id_account_id_index ON " +
                "raw_contacts (backup_id, account_id);");
        db.execSQL("CREATE INDEX IF NOT EXISTS data_hash_id_index ON data (hash_id);");
    }

    @VisibleForTesting
    public void upgradeToVersion1002(SQLiteDatabase db) {
        db.execSQL("DROP TABLE IF EXISTS pre_authorized_uris;");
        db.execSQL("CREATE TABLE pre_authorized_uris ("+
                "_id INTEGER PRIMARY KEY AUTOINCREMENT, " +
                "uri STRING NOT NULL, " +
                "expiration INTEGER NOT NULL DEFAULT 0);");
    }

    public void upgradeToVersion1003(SQLiteDatabase db) {
        db.execSQL("ALTER TABLE calls ADD phone_account_address TEXT;");

        // After version 1003, we are using the ICC ID as the phone-account ID. This code updates
        // any existing telephony connection-service calllog entries to the ICC ID from the
        // previously used subscription ID.
        // TODO: This is inconsistent, depending on the initialization state of SubscriptionManager.
        //       Sometimes it returns zero subscriptions. May want to move this upgrade to run after
        //       ON_BOOT_COMPLETE instead of PRE_BOOT_COMPLETE.
        SubscriptionManager sm = SubscriptionManager.from(mContext);
        if (sm != null) {
            for (SubscriptionInfo info : sm.getActiveSubscriptionInfoList()) {
                String iccId = info.getIccId();
                int subId = info.getSubscriptionId();
                if (!TextUtils.isEmpty(iccId) &&
                        subId != SubscriptionManager.INVALID_SUBSCRIPTION_ID) {
                    StringBuilder sb = new StringBuilder();
                    sb.append("UPDATE calls SET subscription_id=");
                    DatabaseUtils.appendEscapedSQLString(sb, iccId);
                    sb.append(" WHERE subscription_id=");
                    sb.append(subId);
                    sb.append(" AND subscription_component_name='com.android.phone/"
                            + "com.android.services.telephony.TelephonyConnectionService';");

                    db.execSQL(sb.toString());
                }
            }
        }
    }

    /**
     * Add a "hidden" column for call log entries we want to hide after an upgrade until the user
     * adds the right phone account to the device.
     */
    public void upgradeToVersion1004(SQLiteDatabase db) {
        db.execSQL("ALTER TABLE calls ADD phone_account_hidden INTEGER NOT NULL DEFAULT 0;");
    }

    public void upgradeToVersion1005(SQLiteDatabase db) {
        db.execSQL("ALTER TABLE calls ADD photo_uri TEXT;");
    }

    /**
     * The try/catch pattern exists because some devices have the upgrade and some do not. This is
     * because the below updates were merged into version 1005 after some devices had already
     * upgraded to version 1005 and hence did not receive the below upgrades.
     */
    public void upgradeToVersion1007(SQLiteDatabase db) {
        try {
            // Add multi-sim fields
            db.execSQL("ALTER TABLE voicemail_status ADD phone_account_component_name TEXT;");
            db.execSQL("ALTER TABLE voicemail_status ADD phone_account_id TEXT;");

            // For use by the sync adapter
            db.execSQL("ALTER TABLE calls ADD dirty INTEGER NOT NULL DEFAULT 0;");
            db.execSQL("ALTER TABLE calls ADD deleted INTEGER NOT NULL DEFAULT 0;");
        } catch (SQLiteException e) {
            // These columns already exist. Do nothing.
            // Log verbose because this should be the majority case.
            Log.v(TAG, "Version 1007: Columns already exist, skipping upgrade steps.");
        }
  }


    public void upgradeToVersion1009(SQLiteDatabase db) {
        try {
            db.execSQL("ALTER TABLE data ADD carrier_presence INTEGER NOT NULL DEFAULT 0");
        } catch (SQLiteException ignore) {
        }
    }

    private void upgradeToVersion1100(SQLiteDatabase db) {
        db.execSQL("ALTER TABLE raw_contacts ADD metadata_dirty INTEGER NOT NULL DEFAULT 0;");
    }

    // Data.hash_id column is used for metadata backup, and this upgrade is to generate
    // hash_id column. Usually data1 and data2 are two main columns to store data info.
    // But for photo, we don't use data1 and data2, instead, use data15 to store photo blob.
    // So this upgrade generates hash_id from (data1 + data2) or (data15) using sha-1.
    public void upgradeToVersion1101(SQLiteDatabase db) {
        final SQLiteStatement update = db.compileStatement(
                "UPDATE " + Tables.DATA +
                " SET " + Data.HASH_ID + "=?" +
                " WHERE " + Data._ID + "=?"
        );
        final Cursor c = db.query(Tables.DATA,
                new String[] {Data._ID, Data.DATA1, Data.DATA2, Data.DATA15},
                null, null, null, null, Data._ID);
        try {
            while (c.moveToNext()) {
                final long dataId = c.getLong(0);
                final String data1 = c.getString(1);
                final String data2 = c.getString(2);
                final byte[] data15 = c.getBlob(3);
                final String hashId = legacyGenerateHashId(data1, data2, data15);
                if (!TextUtils.isEmpty(hashId)) {
                    update.bindString(1, hashId);
                    update.bindLong(2, dataId);
                    update.execute();
                }
            }
        } finally {
            c.close();
        }
    }

    /**
     * Used to add new metadata_sync table to cache the meta data on raw contacts level from server
     * before they are merged into other CP2 tables. The table is not used any more.
     */
    public void upgradeToVersion1104(SQLiteDatabase db) {
        db.execSQL("DROP TABLE IF EXISTS metadata_sync;");
    }

    /**
     * Used to add new metadata_sync_state table to store the metadata sync state for a set of
     * accounts. The table is not used any more.
     */
    public void upgradeToVersion1105(SQLiteDatabase db) {
        db.execSQL("DROP TABLE IF EXISTS metadata_sync_state;");
    }

    public void upgradeToVersion1106(SQLiteDatabase db) {
        db.execSQL("ALTER TABLE calls ADD post_dial_digits TEXT NOT NULL DEFAULT ''");
    }

    public void upgradeToVersion1107(SQLiteDatabase db) {
        try {
            db.execSQL("ALTER TABLE calls ADD post_dial_digits TEXT NOT NULL DEFAULT ''");
        } catch (SQLiteException ignore) {
            // This is for devices which got initialized without a post_dial_digits
            // column from version 1106. The exception indicates that the column is
            // already present, so nothing needs to be done.
        }
    }

    public void upgradeToVersion1108(SQLiteDatabase db) {
        db.execSQL(
                "ALTER TABLE calls ADD add_for_all_users INTEGER NOT NULL DEFAULT 1");
    }

    public void upgradeToVersion1109(SQLiteDatabase db) {
        db.execSQL("ALTER TABLE voicemail_status ADD quota_occupied INTEGER DEFAULT -1;");
        db.execSQL("ALTER TABLE voicemail_status ADD quota_total INTEGER DEFAULT -1;");
        db.execSQL("ALTER TABLE calls ADD last_modified INTEGER DEFAULT 0;");
    }

    /**
     * Update hash_id for photo data. Generates the same value for all photo mimetype data, since
     * there's only one photo for each raw_contact.
     */
    public void upgradeToVersion1110(SQLiteDatabase db) {
        final long mimeTypeId = lookupMimeTypeId(db,
                ContactsContract.CommonDataKinds.Photo.CONTENT_ITEM_TYPE);
        final ContentValues values = new ContentValues();
        values.put(Data.HASH_ID, getPhotoHashId());
        db.update(Tables.DATA, values, DataColumns.MIMETYPE_ID + " = " + mimeTypeId, null);
    }

    public String getPhotoHashId() {
        return generateHashId(ContactsContract.CommonDataKinds.Photo.CONTENT_ITEM_TYPE, null);
    }

    @VisibleForTesting
    public void upgradeToVersion1111(SQLiteDatabase db) {
        // Re-order contacts with no display name to the phone number bucket and give
        // them the phone number label. See b/21736630.
        final ContactLocaleUtils localeUtils = ContactLocaleUtils.getInstance();
        final int index = localeUtils.getNumberBucketIndex();
        final String label = localeUtils.getBucketLabel(index);
        // Note, sort_key = null is equivalent to display_name = null
        db.execSQL("UPDATE raw_contacts SET phonebook_bucket = " + index +
                ", phonebook_label='" + label + "' WHERE sort_key IS NULL AND phonebook_bucket=0;");
        db.execSQL("UPDATE raw_contacts SET phonebook_bucket_alt = " + index +
                ", phonebook_label_alt='" + label +
                "' WHERE sort_key_alt IS NULL AND phonebook_bucket_alt=0;");

        FastScrollingIndexCache.getInstance(mContext).invalidate();
    }

    private void upgradeToVersion1201(SQLiteDatabase db) {
        db.execSQL("ALTER TABLE contacts ADD x_times_contacted INTEGER NOT NULL DEFAULT 0");
        db.execSQL("ALTER TABLE contacts ADD x_last_time_contacted INTEGER");

        db.execSQL("ALTER TABLE raw_contacts ADD x_times_contacted INTEGER NOT NULL DEFAULT 0");
        db.execSQL("ALTER TABLE raw_contacts ADD x_last_time_contacted INTEGER");

        db.execSQL("ALTER TABLE data_usage_stat ADD x_times_used INTEGER NOT NULL DEFAULT 0");
        db.execSQL("ALTER TABLE data_usage_stat ADD x_last_time_used INTEGER NOT NULL DEFAULT 0");

        db.execSQL("UPDATE contacts SET "
                + "x_times_contacted = ifnull(times_contacted,0),"
                + "x_last_time_contacted = ifnull(last_time_contacted,0),"
                + "times_contacted = 0,"
                + "last_time_contacted = 0");

        db.execSQL("UPDATE raw_contacts SET "
                + "x_times_contacted = ifnull(times_contacted,0),"
                + "x_last_time_contacted = ifnull(last_time_contacted,0),"
                + "times_contacted = 0,"
                + "last_time_contacted = 0");

        db.execSQL("UPDATE data_usage_stat SET "
                + "x_times_used = ifnull(times_used,0),"
                + "x_last_time_used = ifnull(last_time_used,0),"
                + "times_used = 0,"
                + "last_time_used = 0");
    }

    public void upgradeToVersion1300(SQLiteDatabase db) {
        try {
            db.execSQL("ALTER TABLE data ADD preferred_phone_account_component_name "
                    + "TEXT;");
            db.execSQL("ALTER TABLE data ADD preferred_phone_account_id TEXT;");
        } catch (SQLiteException ignore) {
        }
    }

    private void upgradeToVersion1501(SQLiteDatabase db) {
        try {
            db.execSQL("ALTER TABLE accounts ADD sim_slot_index INTEGER;");
            db.execSQL("ALTER TABLE accounts ADD sim_ef_type INTEGER;");
        } catch (SQLException ignore) {
        }
    }

    /**
     * This method is only used in upgradeToVersion1101 method, and should not be used in other
     * places now. Because data15 is not used to generate hash_id for photo, and the new generating
     * method for photos should be getPhotoHashId().
     *
     * Generate hash_id from data1, data2 and data15 columns.
     * If one of data1 and data2 is not null, using data1 and data2 to get hash_id,
     * otherwise, using data15 to generate.
     */
    public String legacyGenerateHashId(String data1, String data2, byte[] data15) {
        final StringBuilder sb = new StringBuilder();
        byte[] hashInput = null;
        if (!TextUtils.isEmpty(data1) || !TextUtils.isEmpty(data2)) {
            sb.append(data1);
            sb.append(data2);
            hashInput = sb.toString().getBytes();
        } else if (data15 != null) {
            hashInput = data15;
        }
        if (hashInput != null) {
            final String hashId = generateHashIdForData(hashInput);
            return hashId;
        } else {
            return null;
        }
    }

    public String generateHashId(String data1, String data2) {
        final StringBuilder sb = new StringBuilder();
        byte[] hashInput = null;
        if (!TextUtils.isEmpty(data1) || !TextUtils.isEmpty(data2)) {
            sb.append(data1);
            sb.append(data2);
            hashInput = sb.toString().getBytes();
        }
        if (hashInput != null) {
            final String hashId = generateHashIdForData(hashInput);
            return hashId;
        } else {
            return null;
        }
    }

    // Use SHA-1 hash method to generate hash string for the input.
    @VisibleForTesting
    String generateHashIdForData(byte[] input) {
        synchronized (mMessageDigest) {
            final byte[] hashResult = mMessageDigest.digest(input);
            return Base64.encodeToString(hashResult, Base64.DEFAULT);
        }
    }

    public String extractHandleFromEmailAddress(String email) {
        Rfc822Token[] tokens = Rfc822Tokenizer.tokenize(email);
        if (tokens.length == 0) {
            return null;
        }

        String address = tokens[0].getAddress();
        int index = address.indexOf('@');
        if (index != -1) {
            return address.substring(0, index);
        }
        return null;
    }

    public String extractAddressFromEmailAddress(String email) {
        Rfc822Token[] tokens = Rfc822Tokenizer.tokenize(email);
        if (tokens.length == 0) {
            return null;
        }
        return tokens[0].getAddress().trim();
    }

    /**
     * Inserts a new mimetype into the table Tables.MIMETYPES and returns its id. Use
     * {@link #lookupMimeTypeId(SQLiteDatabase, String)} to lookup id of a mimetype that is
     * guaranteed to be in the database
     *
     * @param db the SQLiteDatabase object returned by {@link #getWritableDatabase()}
     * @param mimeType The mimetype to insert
     * @return the id of the newly inserted row
     */
    private long insertMimeType(SQLiteDatabase db, String mimeType) {
        final String insert = "INSERT INTO " + Tables.MIMETYPES + "("
                + MimetypesColumns.MIMETYPE +
                ") VALUES (?)";
        long id = insertWithOneArgAndReturnId(db, insert, mimeType);
        if (id >= 0) {
            return id;
        }
        return lookupMimeTypeId(db, mimeType);
    }

    /**
     * Looks up Tables.MIMETYPES for the mime type and returns its id. Returns -1 if the mime type
     * is not found. Use {@link #insertMimeType(SQLiteDatabase, String)} when it is doubtful whether
     * the mimetype already exists in the table or not.
     *
     * @param db
     * @param mimeType
     * @return the id of the row containing the mime type or -1 if the mime type was not found.
     */
    private long lookupMimeTypeId(SQLiteDatabase db, String mimeType) {
        Long id = mCommonMimeTypeIdsCache.get(mimeType);
        if (id != null) {
            return id;
        }
        final String query = "SELECT " +
                MimetypesColumns._ID + " FROM " + Tables.MIMETYPES + " WHERE "
                + MimetypesColumns.MIMETYPE +
                "=?";
        id = queryIdWithOneArg(db, query, mimeType);
        if (id < 0) {
            Log.e(TAG, "Mimetype " + mimeType + " not found in the MIMETYPES table");
        }
        return id;
    }

    private static void bindString(SQLiteStatement stmt, int index, String value) {
        if (value == null) {
            stmt.bindNull(index);
        } else {
            stmt.bindString(index, value);
        }
    }

    private void bindLong(SQLiteStatement stmt, int index, Number value) {
        if (value == null) {
            stmt.bindNull(index);
        } else {
            stmt.bindLong(index, value.longValue());
        }
    }

    /**
     * Adds index stats into the SQLite database to force it to always use the lookup indexes.
     *
     * Note if you drop a table or an index, the corresponding row will be removed from this table.
     * Make sure to call this method after such operations.
     */
    private void updateSqliteStats(SQLiteDatabase db) {
        if (!mDatabaseOptimizationEnabled) {
            return;  // We don't use sqlite_stat1 during tests.
        }

        // Specific stats strings are based on an actual large database after running ANALYZE
        // Important here are relative sizes. Raw-Contacts is slightly bigger than Contacts
        // Warning: Missing tables in here will make SQLite assume to contain 1000000 rows,
        // which can lead to catastrophic query plans for small tables

        // What these numbers mean is described in this file.
        // http://www.sqlite.org/cgi/src/finfo?name=src/analyze.c

        // Excerpt:
        /*
        ** Format of sqlite_stat1:
        **
        ** There is normally one row per index, with the index identified by the
        ** name in the idx column.  The tbl column is the name of the table to
        ** which the index belongs.  In each such row, the stat column will be
        ** a string consisting of a list of integers.  The first integer in this
        ** list is the number of rows in the index and in the table.  The second
        ** integer is the average number of rows in the index that have the same
        ** value in the first column of the index.  The third integer is the average
        ** number of rows in the index that have the same value for the first two
        ** columns.  The N-th integer (for N>1) is the average number of rows in
        ** the index which have the same value for the first N-1 columns.  For
        ** a K-column index, there will be K+1 integers in the stat column.  If
        ** the index is unique, then the last integer will be 1.
        **
        ** The list of integers in the stat column can optionally be followed
        ** by the keyword "unordered".  The "unordered" keyword, if it is present,
        ** must be separated from the last integer by a single space.  If the
        ** "unordered" keyword is present, then the query planner assumes that
        ** the index is unordered and will not use the index for a range query.
        **
        ** If the sqlite_stat1.idx column is NULL, then the sqlite_stat1.stat
        ** column contains a single integer which is the (estimated) number of
        ** rows in the table identified by sqlite_stat1.tbl.
        */

        try {
            db.execSQL("DELETE FROM sqlite_stat1");
            updateIndexStats(db, Tables.CONTACTS,
                    "contacts_has_phone_index", "9000 500");
            updateIndexStats(db, Tables.CONTACTS,
                    "contacts_name_raw_contact_id_index", "9000 1");
            updateIndexStats(db, Tables.CONTACTS, MoreDatabaseUtils.buildIndexName(Tables.CONTACTS,
                    Contacts.CONTACT_LAST_UPDATED_TIMESTAMP), "9000 10");

            updateIndexStats(db, Tables.RAW_CONTACTS,
                    "raw_contacts_contact_id_index", "10000 2");
            updateIndexStats(db, Tables.RAW_CONTACTS,
                    "raw_contact_sort_key2_index", "10000 2");
            updateIndexStats(db, Tables.RAW_CONTACTS,
                    "raw_contact_sort_key1_index", "10000 2");
            updateIndexStats(db, Tables.RAW_CONTACTS,
                    "raw_contacts_source_id_account_id_index", "10000 1 1");

            updateIndexStats(db, Tables.NAME_LOOKUP,
                    "name_lookup_raw_contact_id_index", "35000 4");
            updateIndexStats(db, Tables.NAME_LOOKUP,
                    "name_lookup_index", "35000 2 2 2 1");
            updateIndexStats(db, Tables.NAME_LOOKUP,
                    "sqlite_autoindex_name_lookup_1", "35000 3 2 1");

            updateIndexStats(db, Tables.PHONE_LOOKUP,
                    "phone_lookup_index", "3500 3 2 1");
            updateIndexStats(db, Tables.PHONE_LOOKUP,
                    "phone_lookup_min_match_index", "3500 3 2 2");
            updateIndexStats(db, Tables.PHONE_LOOKUP,
                    "phone_lookup_data_id_min_match_index", "3500 2 2");

            updateIndexStats(db, Tables.DATA,
                    "data_mimetype_data1_index", "60000 5000 2");
            updateIndexStats(db, Tables.DATA,
                    "data_raw_contact_id", "60000 10");

            updateIndexStats(db, Tables.GROUPS,
                    "groups_source_id_account_id_index", "50 2 2 1 1");

            updateIndexStats(db, Tables.NICKNAME_LOOKUP,
                    "nickname_lookup_index", "500 2 1");

            updateIndexStats(db, Tables.STATUS_UPDATES,
                    null, "100");

            updateIndexStats(db, Tables.STREAM_ITEMS,
                    null, "500");
            updateIndexStats(db, Tables.STREAM_ITEM_PHOTOS,
                    null, "50");

            updateIndexStats(db, Tables.ACCOUNTS,
                    null, "3");

            updateIndexStats(db, Tables.PRE_AUTHORIZED_URIS,
                    null, "1");

            updateIndexStats(db, Tables.VISIBLE_CONTACTS,
                    null, "2000");

            updateIndexStats(db, Tables.PHOTO_FILES,
                    null, "50");

            updateIndexStats(db, Tables.DEFAULT_DIRECTORY,
                    null, "1500");

            updateIndexStats(db, Tables.MIMETYPES,
                    "mime_type", "18 1");

            updateIndexStats(db, Tables.DATA_USAGE_STAT,
                    "data_usage_stat_index", "20 2 1");

            // Tiny tables
            updateIndexStats(db, Tables.AGGREGATION_EXCEPTIONS,
                    null, "10");
            updateIndexStats(db, Tables.SETTINGS,
                    null, "10");
            updateIndexStats(db, Tables.PACKAGES,
                    null, "0");
            updateIndexStats(db, Tables.DIRECTORIES,
                    null, "3");
            updateIndexStats(db, LegacyApiSupport.LegacyTables.SETTINGS,
                    null, "0");
            updateIndexStats(db, "android_metadata",
                    null, "1");
            updateIndexStats(db, "_sync_state",
                    "sqlite_autoindex__sync_state_1", "2 1 1");
            updateIndexStats(db, "_sync_state_metadata",
                    null, "1");
            updateIndexStats(db, "properties",
                    "sqlite_autoindex_properties_1", "4 1");

            // Search index
            updateIndexStats(db, "search_index_docsize",
                    null, "9000");
            updateIndexStats(db, "search_index_content",
                    null, "9000");
            updateIndexStats(db, "search_index_stat",
                    null, "1");
            updateIndexStats(db, "search_index_segments",
                    null, "450");
            updateIndexStats(db, "search_index_segdir",
                    "sqlite_autoindex_search_index_segdir_1", "9 5 1");

            updateIndexStats(db, Tables.PRESENCE, "presenceIndex", "1 1");
            updateIndexStats(db, Tables.PRESENCE, "presenceIndex2", "1 1");
            updateIndexStats(db, Tables.AGGREGATED_PRESENCE, null, "1");

            // Force SQLite to reload sqlite_stat1.
            db.execSQL("ANALYZE sqlite_master;");
        } catch (SQLException e) {
            Log.e(TAG, "Could not update index stats", e);
        }
    }

    /**
     * Stores statistics for a given index.
     *
     * @param stats has the following structure: the first index is the expected size of
     * the table.  The following integer(s) are the expected number of records selected with the
     * index.  There should be one integer per indexed column.
     */
    private void updateIndexStats(SQLiteDatabase db, String table, String index, String stats) {
        if (index == null) {
            db.execSQL("DELETE FROM sqlite_stat1 WHERE tbl=? AND idx IS NULL",
                    new String[] {table});
        } else {
            db.execSQL("DELETE FROM sqlite_stat1 WHERE tbl=? AND idx=?",
                    new String[] {table, index});
        }
        db.execSQL("INSERT INTO sqlite_stat1 (tbl,idx,stat) VALUES (?,?,?)",
                new String[] {table, index, stats});
    }

    /**
     * Wipes all data except mime type and package lookup tables.
     */
    public void wipeData() {
        SQLiteDatabase db = getWritableDatabase();

        db.execSQL("DELETE FROM " + Tables.ACCOUNTS + ";");
        db.execSQL("DELETE FROM " + Tables.CONTACTS + ";");
        db.execSQL("DELETE FROM " + Tables.RAW_CONTACTS + ";");
        db.execSQL("DELETE FROM " + Tables.STREAM_ITEMS + ";");
        db.execSQL("DELETE FROM " + Tables.STREAM_ITEM_PHOTOS + ";");
        db.execSQL("DELETE FROM " + Tables.PHOTO_FILES + ";");
        db.execSQL("DELETE FROM " + Tables.DATA + ";");
        db.execSQL("DELETE FROM " + Tables.PHONE_LOOKUP + ";");
        db.execSQL("DELETE FROM " + Tables.NAME_LOOKUP + ";");
        db.execSQL("DELETE FROM " + Tables.GROUPS + ";");
        db.execSQL("DELETE FROM " + Tables.AGGREGATION_EXCEPTIONS + ";");
        db.execSQL("DELETE FROM " + Tables.SETTINGS + ";");
        db.execSQL("DELETE FROM " + Tables.DIRECTORIES + ";");
        db.execSQL("DELETE FROM " + Tables.SEARCH_INDEX + ";");
        db.execSQL("DELETE FROM " + Tables.DELETED_CONTACTS + ";");
        db.execSQL("DELETE FROM " + Tables.MIMETYPES + ";");
        db.execSQL("DELETE FROM " + Tables.PACKAGES + ";");
        db.execSQL("DELETE FROM " + Tables.PRESENCE + ";");
        db.execSQL("DELETE FROM " + Tables.AGGREGATED_PRESENCE + ";");

        prepopulateCommonMimeTypes(db);
        // Note: we are not removing reference data from Tables.NICKNAME_LOOKUP
    }

    public NameSplitter createNameSplitter() {
        return createNameSplitter(Locale.getDefault());
    }

    public NameSplitter createNameSplitter(Locale locale) {
        mNameSplitter = new NameSplitter(
                mContext.getString(com.android.internal.R.string.common_name_prefixes),
                mContext.getString(com.android.internal.R.string.common_last_name_prefixes),
                mContext.getString(com.android.internal.R.string.common_name_suffixes),
                mContext.getString(com.android.internal.R.string.common_name_conjunctions),
                locale);
        return mNameSplitter;
    }

    /**
     * Return the {@link ApplicationInfo#uid} for the given package name.
     */
    public static int getUidForPackageName(PackageManager pm, String packageName) {
        try {
            ApplicationInfo clientInfo = pm.getApplicationInfo(packageName, 0 /* no flags */);
            return clientInfo.uid;
        } catch (NameNotFoundException e) {
            throw new RuntimeException(e);
        }
    }

    @VisibleForTesting
    static long queryIdWithOneArg(SQLiteDatabase db, String sql, String sqlArgument) {
        final SQLiteStatement query = db.compileStatement(sql);
        try {
            bindString(query, 1, sqlArgument);
            try {
                return query.simpleQueryForLong();
            } catch (SQLiteDoneException notFound) {
                return -1;
            }
        } finally {
            query.close();
        }
    }

    @VisibleForTesting
    static long insertWithOneArgAndReturnId(SQLiteDatabase db, String sql, String sqlArgument) {
        final SQLiteStatement insert = db.compileStatement(sql);
        try {
            bindString(insert, 1, sqlArgument);
            try {
                return insert.executeInsert();
            } catch (SQLiteConstraintException conflict) {
                return -1;
            }
        } finally {
            insert.close();
        }
    }

    /**
     * Convert a package name into an integer, using {@link Tables#PACKAGES} for
     * lookups and possible allocation of new IDs as needed.
     */
    public long getPackageId(String packageName) {
        final String query =
                "SELECT " + PackagesColumns._ID +
                " FROM " + Tables.PACKAGES +
                " WHERE " + PackagesColumns.PACKAGE + "=?";

        final String insert =
                "INSERT INTO " + Tables.PACKAGES + "("
                        + PackagesColumns.PACKAGE +
                ") VALUES (?)";

        SQLiteDatabase db = getWritableDatabase();
        long id = queryIdWithOneArg(db, query, packageName);
        if (id >= 0) {
            return id;
        }
        id = insertWithOneArgAndReturnId(db, insert, packageName);
        if (id >= 0) {
            return id;
        }
        // just in case there was a race while doing insert above
        return queryIdWithOneArg(db, query, packageName);
    }

    /**
     * Convert a mimetype into an integer, using {@link Tables#MIMETYPES} for
     * lookups and possible allocation of new IDs as needed.
     */
    public long getMimeTypeId(String mimeType) {
        SQLiteDatabase db = getWritableDatabase();
        long id = lookupMimeTypeId(db, mimeType);
        if (id < 0) {
            return insertMimeType(db, mimeType);
        }
        return id;
    }

    public long getMimeTypeIdForStructuredName() {
        return lookupMimeTypeId(getWritableDatabase(), StructuredName.CONTENT_ITEM_TYPE);
    }

    public long getMimeTypeIdForStructuredPostal() {
        return lookupMimeTypeId(getWritableDatabase(), StructuredPostal.CONTENT_ITEM_TYPE);
    }

    public long getMimeTypeIdForOrganization() {
        return lookupMimeTypeId(getWritableDatabase(), Organization.CONTENT_ITEM_TYPE);
    }

    public long getMimeTypeIdForIm() {
        return lookupMimeTypeId(getWritableDatabase(), Im.CONTENT_ITEM_TYPE);
    }

    public long getMimeTypeIdForEmail() {
        return lookupMimeTypeId(getWritableDatabase(), Email.CONTENT_ITEM_TYPE);
    }

    public long getMimeTypeIdForPhone() {
        return lookupMimeTypeId(getWritableDatabase(), Phone.CONTENT_ITEM_TYPE);
    }

    public long getMimeTypeIdForSip() {
        return lookupMimeTypeId(getWritableDatabase(), SipAddress.CONTENT_ITEM_TYPE);
    }

    /**
     * Returns a {@link ContactsContract.DisplayNameSources} value based on {@param mimeTypeId}.
     * This does not return {@link ContactsContract.DisplayNameSources#STRUCTURED_PHONETIC_NAME}.
     * The calling client needs to inspect the structured name itself to distinguish between
     * {@link ContactsContract.DisplayNameSources#STRUCTURED_NAME} and
     * {@code STRUCTURED_PHONETIC_NAME}.
     */
    private int getDisplayNameSourceForMimeTypeId(int mimeTypeId) {
        if (mimeTypeId == mCommonMimeTypeIdsCache.get(StructuredName.CONTENT_ITEM_TYPE)) {
            return DisplayNameSources.STRUCTURED_NAME;
        }
        if (mimeTypeId == mCommonMimeTypeIdsCache.get(Email.CONTENT_ITEM_TYPE)) {
            return DisplayNameSources.EMAIL;
        }
        if (mimeTypeId == mCommonMimeTypeIdsCache.get(Phone.CONTENT_ITEM_TYPE)) {
            return DisplayNameSources.PHONE;
        }
        if (mimeTypeId == mCommonMimeTypeIdsCache.get(Organization.CONTENT_ITEM_TYPE)) {
            return DisplayNameSources.ORGANIZATION;
        }
        if (mimeTypeId == mCommonMimeTypeIdsCache.get(Nickname.CONTENT_ITEM_TYPE)) {
            return DisplayNameSources.NICKNAME;
        }
        return DisplayNameSources.UNDEFINED;
    }

    /**
     * Find the mimetype for the given {@link Data#_ID}.
     */
    public String getDataMimeType(long dataId) {
        final SQLiteStatement dataMimetypeQuery = getWritableDatabase().compileStatement(
                    "SELECT " + MimetypesColumns.MIMETYPE +
                    " FROM " + Tables.DATA_JOIN_MIMETYPES +
                    " WHERE " + Tables.DATA + "." + Data._ID + "=?");
        try {
            // Try database query to find mimetype
            dataMimetypeQuery.bindLong(1, dataId);
            return dataMimetypeQuery.simpleQueryForString();
        } catch (SQLiteDoneException e) {
            // No valid mapping found, so return null
            return null;
        }
    }

    /**
     * Gets all accounts in the accounts table.
     */
    public Set<AccountWithDataSet> getAllAccountsWithDataSets() {
        final ArraySet<AccountWithDataSet> result = new ArraySet<>();
        Cursor c = getReadableDatabase().rawQuery(
                "SELECT DISTINCT " +  AccountsColumns._ID + "," + AccountsColumns.ACCOUNT_NAME +
                "," + AccountsColumns.ACCOUNT_TYPE + "," + AccountsColumns.DATA_SET +
                " FROM " + Tables.ACCOUNTS, null);
        try {
            while (c.moveToNext()) {
                result.add(AccountWithDataSet.get(c.getString(1), c.getString(2), c.getString(3)));
            }
        } finally {
            c.close();
        }
        return result;
    }

    /**
     * @return ID of the specified account, or null if the account doesn't exist.
     */
    public Long getAccountIdOrNull(AccountWithDataSet accountWithDataSet) {
        if (accountWithDataSet == null) {
            accountWithDataSet = AccountWithDataSet.LOCAL;
        }
        final SQLiteStatement select = getWritableDatabase().compileStatement(
                "SELECT " + AccountsColumns._ID +
                        " FROM " + Tables.ACCOUNTS +
                        " WHERE " +
                        "((?1 IS NULL AND " + AccountsColumns.ACCOUNT_NAME + " IS NULL) OR " +
                        "(" + AccountsColumns.ACCOUNT_NAME + "=?1)) AND " +
                        "((?2 IS NULL AND " + AccountsColumns.ACCOUNT_TYPE + " IS NULL) OR " +
                        "(" + AccountsColumns.ACCOUNT_TYPE + "=?2)) AND " +
                        "((?3 IS NULL AND " + AccountsColumns.DATA_SET + " IS NULL) OR " +
                        "(" + AccountsColumns.DATA_SET + "=?3))");
        try {
            DatabaseUtils.bindObjectToProgram(select, 1, accountWithDataSet.getAccountName());
            DatabaseUtils.bindObjectToProgram(select, 2, accountWithDataSet.getAccountType());
            DatabaseUtils.bindObjectToProgram(select, 3, accountWithDataSet.getDataSet());
            try {
                return select.simpleQueryForLong();
            } catch (SQLiteDoneException notFound) {
                return null;
            }
        } finally {
            select.close();
        }
    }

    /**
     * @return ID of the specified account.  This method will create a record in the accounts table
     *     if the account doesn't exist in the accounts table.
     *
     * This must be used in a transaction, so there's no need for synchronization.
     */
    public long getOrCreateAccountIdInTransaction(AccountWithDataSet accountWithDataSet) {
        if (accountWithDataSet == null) {
            accountWithDataSet = AccountWithDataSet.LOCAL;
        }
        Long id = getAccountIdOrNull(accountWithDataSet);
        if (id != null) {
            return id;
        }
        final SQLiteStatement insert = getWritableDatabase().compileStatement(
                "INSERT INTO " + Tables.ACCOUNTS +
                " (" + AccountsColumns.ACCOUNT_NAME + ", " +
                AccountsColumns.ACCOUNT_TYPE + ", " +
                AccountsColumns.DATA_SET + ") VALUES (?, ?, ?)");
        try {
            DatabaseUtils.bindObjectToProgram(insert, 1, accountWithDataSet.getAccountName());
            DatabaseUtils.bindObjectToProgram(insert, 2, accountWithDataSet.getAccountType());
            DatabaseUtils.bindObjectToProgram(insert, 3, accountWithDataSet.getDataSet());
            id = insert.executeInsert();
        } finally {
            insert.close();
        }

        return id;
    }

    /**
     * Update {@link Contacts#IN_VISIBLE_GROUP} for all contacts.
     */
    public void updateAllVisible() {
        updateCustomContactVisibility(getWritableDatabase(), -1);
    }

    /**
     * Updates contact visibility and return true iff the visibility was actually changed.
     */
    public boolean updateContactVisibleOnlyIfChanged(TransactionContext txContext, long contactId) {
        return updateContactVisible(txContext, contactId, true);
    }

    /**
     * Update {@link Contacts#IN_VISIBLE_GROUP} and
     * {@link Tables#DEFAULT_DIRECTORY} for a specific contact.
     */
    public void updateContactVisible(TransactionContext txContext, long contactId) {
        updateContactVisible(txContext, contactId, false);
    }

    public boolean updateContactVisible(
            TransactionContext txContext, long contactId, boolean onlyIfChanged) {
        SQLiteDatabase db = getWritableDatabase();
        updateCustomContactVisibility(db, contactId);

        String contactIdAsString = String.valueOf(contactId);
        long mimetype = getMimeTypeId(GroupMembership.CONTENT_ITEM_TYPE);

        // The contact will be included in the default directory if contains a raw contact that is
        // in any group or in an account that does not have any AUTO_ADD groups.
        boolean newVisibility = DatabaseUtils.longForQuery(db,
                "SELECT EXISTS (" +
                    "SELECT " + RawContacts.CONTACT_ID +
                    " FROM " + Tables.RAW_CONTACTS +
                    " JOIN " + Tables.DATA +
                    "   ON (" + RawContactsColumns.CONCRETE_ID + "="
                            + Data.RAW_CONTACT_ID + ")" +
                    " WHERE " + RawContacts.CONTACT_ID + "=?1" +
                    "   AND " + DataColumns.MIMETYPE_ID + "=?2" +
                ") OR EXISTS (" +
                    "SELECT " + RawContacts._ID +
                    " FROM " + Tables.RAW_CONTACTS +
                    " WHERE " + RawContacts.CONTACT_ID + "=?1" +
                    "   AND NOT EXISTS" +
                        " (SELECT " + Groups._ID +
                        "  FROM " + Tables.GROUPS +
                        "  WHERE " + RawContactsColumns.CONCRETE_ACCOUNT_ID + " = "
                                + GroupsColumns.CONCRETE_ACCOUNT_ID +
                        "  AND " + Groups.AUTO_ADD + " != 0" +
                        ")" +
                ") OR EXISTS (" +
                    "SELECT " + RawContacts._ID +
                    " FROM " + Tables.RAW_CONTACTS +
                    " WHERE " + RawContacts.CONTACT_ID + "=?1" +
                    "   AND " + RawContactsColumns.CONCRETE_ACCOUNT_ID + "=" +
                        Clauses.LOCAL_ACCOUNT_ID +
                ")",
                new String[] {
                    contactIdAsString,
                    String.valueOf(mimetype)
                }) != 0;

        if (onlyIfChanged) {
            boolean oldVisibility = isContactInDefaultDirectory(db, contactId);
            if (oldVisibility == newVisibility) {
                return false;
            }
        }

        if (newVisibility) {
            db.execSQL("INSERT OR IGNORE INTO " + Tables.DEFAULT_DIRECTORY + " VALUES(?)",
                    new String[] {contactIdAsString});
            txContext.invalidateSearchIndexForContact(contactId);
        } else {
            db.execSQL("DELETE FROM " + Tables.DEFAULT_DIRECTORY +
                        " WHERE " + Contacts._ID + "=?",
                    new String[] {contactIdAsString});
            db.execSQL("DELETE FROM " + Tables.SEARCH_INDEX +
                        " WHERE " + SearchIndexColumns.CONTACT_ID + "=CAST(? AS int)",
                    new String[] {contactIdAsString});
        }
        return true;
    }

    public boolean isContactInDefaultDirectory(SQLiteDatabase db, long contactId) {
        final SQLiteStatement contactInDefaultDirectoryQuery = db.compileStatement(
                    "SELECT EXISTS (" +
                            "SELECT 1 FROM " + Tables.DEFAULT_DIRECTORY +
                            " WHERE " + Contacts._ID + "=?)");
        contactInDefaultDirectoryQuery.bindLong(1, contactId);
        return contactInDefaultDirectoryQuery.simpleQueryForLong() != 0;
    }

    /**
     * Update the visible_contacts table according to the current visibility of contacts, which
     * is defined by {@link Clauses#CONTACT_IS_VISIBLE}.
     *
     * If {@code optionalContactId} is non-negative, it'll update only for the specified contact.
     */
    private void updateCustomContactVisibility(SQLiteDatabase db, long optionalContactId) {
        final long groupMembershipMimetypeId = getMimeTypeId(GroupMembership.CONTENT_ITEM_TYPE);
        String[] selectionArgs = new String[] {String.valueOf(groupMembershipMimetypeId)};

        final String contactIdSelect = (optionalContactId < 0) ? "" :
                (Contacts._ID + "=" + optionalContactId + " AND ");

        // First delete what needs to be deleted, then insert what needs to be added.
        // Since flash writes are very expensive, this approach is much better than
        // delete-all-insert-all.
        db.execSQL(
                "DELETE FROM " + Tables.VISIBLE_CONTACTS +
                " WHERE " + Contacts._ID + " IN" +
                    "(SELECT " + Contacts._ID +
                    " FROM " + Tables.CONTACTS +
                    " WHERE " + contactIdSelect + "(" + Clauses.CONTACT_IS_VISIBLE + ")=0) ",
                selectionArgs);

        db.execSQL(
                "INSERT INTO " + Tables.VISIBLE_CONTACTS +
                " SELECT " + Contacts._ID +
                " FROM " + Tables.CONTACTS +
                " WHERE " +
                    contactIdSelect +
                    Contacts._ID + " NOT IN " + Tables.VISIBLE_CONTACTS +
                    " AND (" + Clauses.CONTACT_IS_VISIBLE + ")=1 ",
                selectionArgs);
    }

    /**
     * Returns contact ID for the given contact or zero if it is NULL.
     */
    public long getContactId(long rawContactId) {
        final SQLiteStatement contactIdQuery = getWritableDatabase().compileStatement(
                    "SELECT " + RawContacts.CONTACT_ID +
                    " FROM " + Tables.RAW_CONTACTS +
                    " WHERE " + RawContacts._ID + "=?");
        try {
            contactIdQuery.bindLong(1, rawContactId);
            return contactIdQuery.simpleQueryForLong();
        } catch (SQLiteDoneException e) {
            return 0;  // No valid mapping found.
        }
    }

    public int getAggregationMode(long rawContactId) {
        final SQLiteStatement aggregationModeQuery = getWritableDatabase().compileStatement(
                    "SELECT " + RawContacts.AGGREGATION_MODE +
                    " FROM " + Tables.RAW_CONTACTS +
                    " WHERE " + RawContacts._ID + "=?");
        try {
            aggregationModeQuery.bindLong(1, rawContactId);
            return (int) aggregationModeQuery.simpleQueryForLong();
        } catch (SQLiteDoneException e) {
            return RawContacts.AGGREGATION_MODE_DISABLED;  // No valid row found.
        }
    }

    public void buildPhoneLookupAndContactQuery(
            SQLiteQueryBuilder qb, String normalizedNumber, String numberE164) {

        String minMatch = PhoneNumberUtils.toCallerIDMinMatch(normalizedNumber);
        StringBuilder sb = new StringBuilder();
        appendPhoneLookupTables(sb, minMatch, true);
        qb.setTables(sb.toString());

        sb = new StringBuilder();
        appendPhoneLookupSelection(sb, normalizedNumber, numberE164);
        qb.appendWhere(sb.toString());
    }

    /**
     * Phone lookup method that uses the custom SQLite function phone_number_compare_loose
     * that serves as a fallback in case the regular lookup does not return any results.
     * @param qb The query builder.
     * @param number The phone number to search for.
     */
    public void buildFallbackPhoneLookupAndContactQuery(SQLiteQueryBuilder qb, String number) {
        final String minMatch = PhoneNumberUtils.toCallerIDMinMatch(number);
        final StringBuilder sb = new StringBuilder();
        // Append lookup tables.
        sb.append(Tables.RAW_CONTACTS);
        sb.append(" JOIN " + Views.CONTACTS + " as contacts_view"
                + " ON (contacts_view._id = " + Tables.RAW_CONTACTS
                + "." + RawContacts.CONTACT_ID + ")" +
                " JOIN (SELECT " + PhoneLookupColumns.DATA_ID + "," +
                PhoneLookupColumns.NORMALIZED_NUMBER + " FROM "+ Tables.PHONE_LOOKUP + " "
                + "WHERE (" + Tables.PHONE_LOOKUP + "." + PhoneLookupColumns.MIN_MATCH + " = '");
        sb.append(minMatch);
        sb.append("')) AS lookup " +
                "ON lookup." + PhoneLookupColumns.DATA_ID + "=" + Tables.DATA + "." + Data._ID
                + " JOIN " + Tables.DATA + " "
                + "ON " + Tables.DATA + "." + Data.RAW_CONTACT_ID + "=" + Tables.RAW_CONTACTS + "."
                + RawContacts._ID);

        qb.setTables(sb.toString());

        sb.setLength(0);
        sb.append("PHONE_NUMBERS_EQUAL(" + Tables.DATA + "." + Phone.NUMBER + ", ");
        DatabaseUtils.appendEscapedSQLString(sb, number);
        sb.append(mUseStrictPhoneNumberComparison ? ", 1)" : ", 0, " + mMinMatch + ")");
        qb.appendWhere(sb.toString());
    }

    /**
     * Adds query for selecting the contact with the given {@code sipAddress} to the given
     * {@link StringBuilder}.
     *
     * @return the query arguments to be passed in with the query
     */
    public String[] buildSipContactQuery(StringBuilder sb, String sipAddress) {
        sb.append("upper(");
        sb.append(Data.DATA1);
        sb.append(")=upper(?) AND ");
        sb.append(DataColumns.MIMETYPE_ID);
        sb.append("=");
        sb.append(Long.toString(getMimeTypeIdForSip()));
        // Return the arguments to be passed to the query.
        return new String[] {sipAddress};
    }

    public String buildPhoneLookupAsNestedQuery(String number) {
        StringBuilder sb = new StringBuilder();
        final String minMatch = PhoneNumberUtils.toCallerIDMinMatch(number);
        sb.append("(SELECT DISTINCT raw_contact_id" + " FROM ");
        appendPhoneLookupTables(sb, minMatch, false);
        sb.append(" WHERE ");
        appendPhoneLookupSelection(sb, number, null);
        sb.append(")");
        return sb.toString();
    }

    private void appendPhoneLookupTables(
            StringBuilder sb, final String minMatch, boolean joinContacts) {

        sb.append(Tables.RAW_CONTACTS);
        if (joinContacts) {
            sb.append(" JOIN " + Views.CONTACTS + " contacts_view"
                    + " ON (contacts_view._id = raw_contacts.contact_id)");
        }
        sb.append(", (SELECT data_id, normalized_number, length(normalized_number) as len "
                + " FROM phone_lookup " + " WHERE (" + Tables.PHONE_LOOKUP + "."
                + PhoneLookupColumns.MIN_MATCH + " = '");
        sb.append(minMatch);
        sb.append("')) AS lookup, " + Tables.DATA);
    }

    private void appendPhoneLookupSelection(StringBuilder sb, String number, String numberE164) {
        sb.append("lookup.data_id=data._id AND data.raw_contact_id=raw_contacts._id");
        boolean hasNumberE164 = !TextUtils.isEmpty(numberE164);
        boolean hasNumber = !TextUtils.isEmpty(number);
        if (hasNumberE164 || hasNumber) {
            sb.append(" AND ( ");
            if (hasNumberE164) {
                sb.append(" lookup.normalized_number = ");
                DatabaseUtils.appendEscapedSQLString(sb, numberE164);
            }
            if (hasNumberE164 && hasNumber) {
                sb.append(" OR ");
            }
            if (hasNumber) {
                // Skip the suffix match entirely if we are using strict number comparison.
                if (!mUseStrictPhoneNumberComparison) {
                    int numberLen = number.length();
                    sb.append(" lookup.len <= ");
                    sb.append(numberLen);
                    sb.append(" AND substr(");
                    DatabaseUtils.appendEscapedSQLString(sb, number);
                    sb.append(',');
                    sb.append(numberLen);
                    sb.append(" - lookup.len + 1) = lookup.normalized_number");

                    // Some countries (e.g. Brazil) can have incoming calls which contain only
                    // the local number (no country calling code and no area code).  This case
                    // is handled below, see b/5197612.
                    // This also handles a Gingerbread -> ICS upgrade issue; see b/5638376.
                    sb.append(" OR (");
                    sb.append(" lookup.len > ");
                    sb.append(numberLen);
                    sb.append(" AND substr(lookup.normalized_number,");
                    sb.append("lookup.len + 1 - ");
                    sb.append(numberLen);
                    sb.append(") = ");
                    DatabaseUtils.appendEscapedSQLString(sb, number);
                    sb.append(")");
                } else {
                    sb.append("0");
                }
            }
            sb.append(')');
        }
    }

    public String getUseStrictPhoneNumberComparisonParameter() {
        return mUseStrictPhoneNumberComparison ? "1" : "0";
    }

    public String getMinMatchParameter() {
        return String.valueOf(mMinMatch);
    }

    /**
     * Loads common nickname mappings into the database.
     */
    private void loadNicknameLookupTable(SQLiteDatabase db) {
        db.execSQL("DELETE FROM " + Tables.NICKNAME_LOOKUP);

        String[] strings = mContext.getResources().getStringArray(
                com.android.internal.R.array.common_nicknames);
        if (strings == null || strings.length == 0) {
            return;
        }

        final SQLiteStatement nicknameLookupInsert = db.compileStatement("INSERT INTO "
                + Tables.NICKNAME_LOOKUP + "(" + NicknameLookupColumns.NAME + ","
                + NicknameLookupColumns.CLUSTER + ") VALUES (?,?)");

        try {
            for (int clusterId = 0; clusterId < strings.length; clusterId++) {
                String[] names = strings[clusterId].split(",");
                for (String name : names) {
                    String normalizedName = NameNormalizer.normalize(name);
                    try {
                        nicknameLookupInsert.bindString(1, normalizedName);
                        nicknameLookupInsert.bindString(2, String.valueOf(clusterId));
                        nicknameLookupInsert.executeInsert();
                    } catch (SQLiteException e) {
                        // Print the exception and keep going (this is not a fatal error).
                        Log.e(TAG, "Cannot insert nickname: " + name, e);
                    }
                }
            }
        } finally {
            nicknameLookupInsert.close();
        }
    }

    public static void copyStringValue(
            ContentValues toValues, String toKey, ContentValues fromValues, String fromKey) {

        if (fromValues.containsKey(fromKey)) {
            toValues.put(toKey, fromValues.getAsString(fromKey));
        }
    }

    public static void copyLongValue(
            ContentValues toValues, String toKey, ContentValues fromValues, String fromKey) {

        if (fromValues.containsKey(fromKey)) {
            long longValue;
            Object value = fromValues.get(fromKey);
            if (value instanceof Boolean) {
                longValue = (Boolean) value ? 1 : 0;
            } else if (value instanceof String) {
                longValue = Long.parseLong((String)value);
            } else {
                longValue = ((Number)value).longValue();
            }
            toValues.put(toKey, longValue);
        }
    }

    public SyncStateContentProviderHelper getSyncState() {
        return mSyncState;
    }

    /**
     * Returns the value from the {@link PropertyUtils.Tables#PROPERTIES} table.
     */
    public String getProperty(String key, String defaultValue) {
        return PropertyUtils.getProperty(getReadableDatabase(), key, defaultValue);
    }

    /**
     * Stores a key-value pair in the {@link PropertyUtils.Tables#PROPERTIES} table.
     */
    public void setProperty(String key, String value) {
        PropertyUtils.setProperty(getWritableDatabase(), key, value);
    }

    public void forceDirectoryRescan() {
        setProperty(DbProperties.DIRECTORY_SCAN_COMPLETE, "0");
    }

    /**
     * Test if the given column appears in the given projection.
     */
    public static boolean isInProjection(String[] projection, String column) {
        if (projection == null) {
            return true;  // Null means "all columns".  We can't really tell if it's in there.
        }
        for (String test : projection) {
            if (column.equals(test)) {
                return true;
            }
        }
        return false;
    }

    /**
     * Tests if any of the columns appear in the given projection.
     */
    public static boolean isInProjection(String[] projection, String... columns) {
        if (projection == null) {
            return true;
        }

        // Optimized for a single-column test
        if (columns.length == 1) {
            return isInProjection(projection, columns[0]);
        }
        for (String test : projection) {
            for (String column : columns) {
                if (column.equals(test)) {
                    return true;
                }
            }
        }
        return false;
    }

    /**
     * Returns a detailed exception message for the supplied URI.  It includes the calling
     * user and calling package(s).
     */
    public String exceptionMessage(Uri uri) {
        return exceptionMessage(null, uri);
    }

    /**
     * Returns a detailed exception message for the supplied URI.  It includes the calling
     * user and calling package(s).
     */
    public String exceptionMessage(String message, Uri uri) {
        StringBuilder sb = new StringBuilder();
        if (message != null) {
            sb.append(message).append("; ");
        }
        sb.append("URI: ").append(uri);
        final PackageManager pm = mContext.getPackageManager();
        int callingUid = Binder.getCallingUid();
        sb.append(", calling user: ");
        String userName = pm.getNameForUid(callingUid);
        sb.append(userName == null ? callingUid : userName);

        final String[] callerPackages = pm.getPackagesForUid(callingUid);
        if (callerPackages != null && callerPackages.length > 0) {
            if (callerPackages.length == 1) {
                sb.append(", calling package:");
                sb.append(callerPackages[0]);
            } else {
                sb.append(", calling package is one of: [");
                for (int i = 0; i < callerPackages.length; i++) {
                    if (i != 0) {
                        sb.append(", ");
                    }
                    sb.append(callerPackages[i]);
                }
                sb.append("]");
            }
        }
        return sb.toString();
    }

    public void deleteStatusUpdate(long dataId) {
        final SQLiteStatement statusUpdateDelete = getWritableDatabase().compileStatement(
                    "DELETE FROM " + Tables.STATUS_UPDATES +
                    " WHERE " + StatusUpdatesColumns.DATA_ID + "=?");
        statusUpdateDelete.bindLong(1, dataId);
        statusUpdateDelete.execute();
    }

    public void replaceStatusUpdate(Long dataId, long timestamp, String status, String resPackage,
            Integer iconResource, Integer labelResource) {
        final SQLiteStatement statusUpdateReplace = getWritableDatabase().compileStatement(
                    "INSERT OR REPLACE INTO " + Tables.STATUS_UPDATES + "("
                            + StatusUpdatesColumns.DATA_ID + ", "
                            + StatusUpdates.STATUS_TIMESTAMP + ","
                            + StatusUpdates.STATUS + ","
                            + StatusUpdates.STATUS_RES_PACKAGE + ","
                            + StatusUpdates.STATUS_ICON + ","
                            + StatusUpdates.STATUS_LABEL + ")" +
                    " VALUES (?,?,?,?,?,?)");
        statusUpdateReplace.bindLong(1, dataId);
        statusUpdateReplace.bindLong(2, timestamp);
        bindString(statusUpdateReplace, 3, status);
        bindString(statusUpdateReplace, 4, resPackage);
        bindLong(statusUpdateReplace, 5, iconResource);
        bindLong(statusUpdateReplace, 6, labelResource);
        statusUpdateReplace.execute();
    }

    public void insertStatusUpdate(Long dataId, String status, String resPackage,
            Integer iconResource, Integer labelResource) {
        final SQLiteStatement statusUpdateInsert = getWritableDatabase().compileStatement(
                    "INSERT INTO " + Tables.STATUS_UPDATES + "("
                            + StatusUpdatesColumns.DATA_ID + ", "
                            + StatusUpdates.STATUS + ","
                            + StatusUpdates.STATUS_RES_PACKAGE + ","
                            + StatusUpdates.STATUS_ICON + ","
                            + StatusUpdates.STATUS_LABEL + ")" +
                    " VALUES (?,?,?,?,?)");
        try {
            statusUpdateInsert.bindLong(1, dataId);
            bindString(statusUpdateInsert, 2, status);
            bindString(statusUpdateInsert, 3, resPackage);
            bindLong(statusUpdateInsert, 4, iconResource);
            bindLong(statusUpdateInsert, 5, labelResource);
            statusUpdateInsert.executeInsert();
        } catch (SQLiteConstraintException e) {
            // The row already exists - update it
            final SQLiteStatement statusUpdateAutoTimestamp = getWritableDatabase()
                    .compileStatement(
                        "UPDATE " + Tables.STATUS_UPDATES +
                        " SET " + StatusUpdates.STATUS_TIMESTAMP + "=?,"
                                + StatusUpdates.STATUS + "=?" +
                        " WHERE " + StatusUpdatesColumns.DATA_ID + "=?"
                                + " AND " + StatusUpdates.STATUS + "!=?");

            long timestamp = System.currentTimeMillis();
            statusUpdateAutoTimestamp.bindLong(1, timestamp);
            bindString(statusUpdateAutoTimestamp, 2, status);
            statusUpdateAutoTimestamp.bindLong(3, dataId);
            bindString(statusUpdateAutoTimestamp, 4, status);
            statusUpdateAutoTimestamp.execute();

            final SQLiteStatement statusAttributionUpdate = getWritableDatabase().compileStatement(
                        "UPDATE " + Tables.STATUS_UPDATES +
                        " SET " + StatusUpdates.STATUS_RES_PACKAGE + "=?,"
                                + StatusUpdates.STATUS_ICON + "=?,"
                                + StatusUpdates.STATUS_LABEL + "=?" +
                        " WHERE " + StatusUpdatesColumns.DATA_ID + "=?");
            bindString(statusAttributionUpdate, 1, resPackage);
            bindLong(statusAttributionUpdate, 2, iconResource);
            bindLong(statusAttributionUpdate, 3, labelResource);
            statusAttributionUpdate.bindLong(4, dataId);
            statusAttributionUpdate.execute();
        }
    }

    /**
     * Updates a raw contact display name based on data rows, e.g. structured name,
     * organization, email etc.
     */
    public void updateRawContactDisplayName(SQLiteDatabase db, long rawContactId) {
        if (mNameSplitter == null) {
            createNameSplitter();
        }

        int bestDisplayNameSource = DisplayNameSources.UNDEFINED;
        NameSplitter.Name bestName = null;
        String bestDisplayName = null;
        String bestPhoneticName = null;
        int bestPhoneticNameStyle = PhoneticNameStyle.UNDEFINED;

        mSelectionArgs1[0] = String.valueOf(rawContactId);
        Cursor c = db.rawQuery(RawContactNameQuery.RAW_SQL, mSelectionArgs1);
        try {
            while (c.moveToNext()) {
                int mimeType = c.getInt(RawContactNameQuery.MIMETYPE);
                int source = getDisplayNameSourceForMimeTypeId(mimeType);

                if (source == DisplayNameSources.STRUCTURED_NAME) {
                    final String given = c.getString(RawContactNameQuery.GIVEN_NAME);
                    final String middle = c.getString(RawContactNameQuery.MIDDLE_NAME);
                    final String family = c.getString(RawContactNameQuery.FAMILY_NAME);
                    final String suffix = c.getString(RawContactNameQuery.SUFFIX);
                    final String prefix = c.getString(RawContactNameQuery.PREFIX);
                    if (TextUtils.isEmpty(given) && TextUtils.isEmpty(middle)
                            && TextUtils.isEmpty(family) && TextUtils.isEmpty(suffix)
                            && TextUtils.isEmpty(prefix)) {
                        // Every non-phonetic name component is empty. Therefore, lets lower the
                        // source score to STRUCTURED_PHONETIC_NAME.
                        source = DisplayNameSources.STRUCTURED_PHONETIC_NAME;
                    }
                }

                if (source < bestDisplayNameSource || source == DisplayNameSources.UNDEFINED) {
                    continue;
                }

                if (source == bestDisplayNameSource
                        && c.getInt(RawContactNameQuery.IS_PRIMARY) == 0) {
                    continue;
                }

                if (mimeType == getMimeTypeIdForStructuredName()) {
                    NameSplitter.Name name;
                    if (bestName != null) {
                        name = new NameSplitter.Name();
                    } else {
                        name = mName;
                        name.clear();
                    }
                    name.prefix = c.getString(RawContactNameQuery.PREFIX);
                    name.givenNames = c.getString(RawContactNameQuery.GIVEN_NAME);
                    name.middleName = c.getString(RawContactNameQuery.MIDDLE_NAME);
                    name.familyName = c.getString(RawContactNameQuery.FAMILY_NAME);
                    name.suffix = c.getString(RawContactNameQuery.SUFFIX);
                    name.fullNameStyle = c.isNull(RawContactNameQuery.FULL_NAME_STYLE)
                            ? FullNameStyle.UNDEFINED
                            : c.getInt(RawContactNameQuery.FULL_NAME_STYLE);
                    name.phoneticFamilyName = c.getString(RawContactNameQuery.PHONETIC_FAMILY_NAME);
                    name.phoneticMiddleName = c.getString(RawContactNameQuery.PHONETIC_MIDDLE_NAME);
                    name.phoneticGivenName = c.getString(RawContactNameQuery.PHONETIC_GIVEN_NAME);
                    name.phoneticNameStyle = c.isNull(RawContactNameQuery.PHONETIC_NAME_STYLE)
                            ? PhoneticNameStyle.UNDEFINED
                            : c.getInt(RawContactNameQuery.PHONETIC_NAME_STYLE);
                    if (!name.isEmpty()) {
                        bestDisplayNameSource = source;
                        bestName = name;
                    }
                } else if (mimeType == getMimeTypeIdForOrganization()) {
                    mCharArrayBuffer.sizeCopied = 0;
                    c.copyStringToBuffer(RawContactNameQuery.DATA1, mCharArrayBuffer);
                    if (mCharArrayBuffer.sizeCopied != 0) {
                        bestDisplayNameSource = source;
                        bestDisplayName = new String(mCharArrayBuffer.data, 0,
                                mCharArrayBuffer.sizeCopied);
                        bestPhoneticName = c.getString(
                                RawContactNameQuery.ORGANIZATION_PHONETIC_NAME);
                        bestPhoneticNameStyle =
                                c.isNull(RawContactNameQuery.ORGANIZATION_PHONETIC_NAME_STYLE)
                                   ? PhoneticNameStyle.UNDEFINED
                                   : c.getInt(RawContactNameQuery.ORGANIZATION_PHONETIC_NAME_STYLE);
                    } else {
                        c.copyStringToBuffer(RawContactNameQuery.TITLE, mCharArrayBuffer);
                        if (mCharArrayBuffer.sizeCopied != 0) {
                            bestDisplayNameSource = source;
                            bestDisplayName = new String(mCharArrayBuffer.data, 0,
                                    mCharArrayBuffer.sizeCopied);
                            bestPhoneticName = null;
                            bestPhoneticNameStyle = PhoneticNameStyle.UNDEFINED;
                        }
                    }
                } else {
                    // Display name is at DATA1 in all other types.
                    // This is ensured in the constructor.

                    mCharArrayBuffer.sizeCopied = 0;
                    c.copyStringToBuffer(RawContactNameQuery.DATA1, mCharArrayBuffer);
                    if (mCharArrayBuffer.sizeCopied != 0) {
                        bestDisplayNameSource = source;
                        bestDisplayName = new String(mCharArrayBuffer.data, 0,
                                mCharArrayBuffer.sizeCopied);
                        bestPhoneticName = null;
                        bestPhoneticNameStyle = PhoneticNameStyle.UNDEFINED;
                    }
                }
            }

        } finally {
            c.close();
        }

        String displayNamePrimary;
        String displayNameAlternative;
        String sortNamePrimary;
        String sortNameAlternative;
        String sortKeyPrimary = null;
        String sortKeyAlternative = null;
        int displayNameStyle = FullNameStyle.UNDEFINED;

        if (bestDisplayNameSource == DisplayNameSources.STRUCTURED_NAME
                || bestDisplayNameSource == DisplayNameSources.STRUCTURED_PHONETIC_NAME) {
            displayNameStyle = bestName.fullNameStyle;
            if (displayNameStyle == FullNameStyle.CJK
                    || displayNameStyle == FullNameStyle.UNDEFINED) {
                displayNameStyle = mNameSplitter.getAdjustedFullNameStyle(displayNameStyle);
                bestName.fullNameStyle = displayNameStyle;
            }

            displayNamePrimary = mNameSplitter.join(bestName, true, true);
            displayNameAlternative = mNameSplitter.join(bestName, false, true);

            if (TextUtils.isEmpty(bestName.prefix)) {
                sortNamePrimary = displayNamePrimary;
                sortNameAlternative = displayNameAlternative;
            } else {
                sortNamePrimary = mNameSplitter.join(bestName, true, false);
                sortNameAlternative = mNameSplitter.join(bestName, false, false);
            }

            bestPhoneticName = mNameSplitter.joinPhoneticName(bestName);
            bestPhoneticNameStyle = bestName.phoneticNameStyle;
        } else {
            displayNamePrimary = displayNameAlternative = bestDisplayName;
            sortNamePrimary = sortNameAlternative = bestDisplayName;
        }

        if (bestPhoneticName != null) {
            if (displayNamePrimary == null) {
                displayNamePrimary = bestPhoneticName;
            }
            if (displayNameAlternative == null) {
                displayNameAlternative = bestPhoneticName;
            }
            // Phonetic names disregard name order so displayNamePrimary and displayNameAlternative
            // are the same.
            sortKeyPrimary = sortKeyAlternative = bestPhoneticName;
            if (bestPhoneticNameStyle == PhoneticNameStyle.UNDEFINED) {
                bestPhoneticNameStyle = mNameSplitter.guessPhoneticNameStyle(bestPhoneticName);
            }
        } else {
            bestPhoneticNameStyle = PhoneticNameStyle.UNDEFINED;
            if (displayNameStyle == FullNameStyle.UNDEFINED) {
                displayNameStyle = mNameSplitter.guessFullNameStyle(bestDisplayName);
                if (displayNameStyle == FullNameStyle.UNDEFINED
                        || displayNameStyle == FullNameStyle.CJK) {
                    displayNameStyle = mNameSplitter.getAdjustedNameStyleBasedOnPhoneticNameStyle(
                            displayNameStyle, bestPhoneticNameStyle);
                }
                displayNameStyle = mNameSplitter.getAdjustedFullNameStyle(displayNameStyle);
            }
            if (displayNameStyle == FullNameStyle.CHINESE ||
                    displayNameStyle == FullNameStyle.CJK) {
                sortKeyPrimary = sortKeyAlternative = sortNamePrimary;
            }
        }

        if (sortKeyPrimary == null) {
            sortKeyPrimary = sortNamePrimary;
            sortKeyAlternative = sortNameAlternative;
        }

        final ContactLocaleUtils localeUtils = ContactLocaleUtils.getInstance();
        int phonebookBucketPrimary = TextUtils.isEmpty(sortKeyPrimary)
                ? localeUtils.getNumberBucketIndex()
                : localeUtils.getBucketIndex(sortKeyPrimary);
        String phonebookLabelPrimary = localeUtils.getBucketLabel(phonebookBucketPrimary);

        int phonebookBucketAlternative = TextUtils.isEmpty(sortKeyAlternative)
                ? localeUtils.getNumberBucketIndex()
                : localeUtils.getBucketIndex(sortKeyAlternative);
        String phonebookLabelAlternative = localeUtils.getBucketLabel(phonebookBucketAlternative);

        final SQLiteStatement rawContactDisplayNameUpdate = db.compileStatement(
                    "UPDATE " + Tables.RAW_CONTACTS +
                    " SET " +
                            RawContacts.DISPLAY_NAME_SOURCE + "=?," +
                            RawContacts.DISPLAY_NAME_PRIMARY + "=?," +
                            RawContacts.DISPLAY_NAME_ALTERNATIVE + "=?," +
                            RawContacts.PHONETIC_NAME + "=?," +
                            RawContacts.PHONETIC_NAME_STYLE + "=?," +
                            RawContacts.SORT_KEY_PRIMARY + "=?," +
                            RawContactsColumns.PHONEBOOK_LABEL_PRIMARY + "=?," +
                            RawContactsColumns.PHONEBOOK_BUCKET_PRIMARY + "=?," +
                            RawContacts.SORT_KEY_ALTERNATIVE + "=?," +
                            RawContactsColumns.PHONEBOOK_LABEL_ALTERNATIVE + "=?," +
                            RawContactsColumns.PHONEBOOK_BUCKET_ALTERNATIVE + "=?" +
                    " WHERE " + RawContacts._ID + "=?");

        rawContactDisplayNameUpdate.bindLong(1, bestDisplayNameSource);
        bindString(rawContactDisplayNameUpdate, 2, displayNamePrimary);
        bindString(rawContactDisplayNameUpdate, 3, displayNameAlternative);
        bindString(rawContactDisplayNameUpdate, 4, bestPhoneticName);
        rawContactDisplayNameUpdate.bindLong(5, bestPhoneticNameStyle);
        bindString(rawContactDisplayNameUpdate, 6, sortKeyPrimary);
        bindString(rawContactDisplayNameUpdate, 7, phonebookLabelPrimary);
        rawContactDisplayNameUpdate.bindLong(8, phonebookBucketPrimary);
        bindString(rawContactDisplayNameUpdate, 9, sortKeyAlternative);
        bindString(rawContactDisplayNameUpdate, 10, phonebookLabelAlternative);
        rawContactDisplayNameUpdate.bindLong(11, phonebookBucketAlternative);
        rawContactDisplayNameUpdate.bindLong(12, rawContactId);
        rawContactDisplayNameUpdate.execute();
    }

    /**
     * Sets the given dataId record in the "data" table to primary, and resets all data records of
     * the same mimetype and under the same contact to not be primary.
     *
     * @param dataId the id of the data record to be set to primary. Pass -1 to clear the primary
     * flag of all data items of this raw contacts
     */
    public void setIsPrimary(long rawContactId, long dataId, long mimeTypeId) {
        final SQLiteStatement setPrimaryStatement = getWritableDatabase().compileStatement(
                    "UPDATE " + Tables.DATA +
                    " SET " + Data.IS_PRIMARY + "=(_id=?)" +
                    " WHERE " + DataColumns.MIMETYPE_ID + "=?" +
                    "   AND " + Data.RAW_CONTACT_ID + "=?");
        setPrimaryStatement.bindLong(1, dataId);
        setPrimaryStatement.bindLong(2, mimeTypeId);
        setPrimaryStatement.bindLong(3, rawContactId);
        setPrimaryStatement.execute();
    }

    /**
     * Clears the super primary of all data items of the given raw contact. does not touch
     * other raw contacts of the same joined aggregate
     */
    public void clearSuperPrimary(long rawContactId, long mimeTypeId) {
        final SQLiteStatement clearSuperPrimaryStatement = getWritableDatabase().compileStatement(
                    "UPDATE " + Tables.DATA +
                    " SET " + Data.IS_SUPER_PRIMARY + "=0" +
                    " WHERE " + DataColumns.MIMETYPE_ID + "=?" +
                    "   AND " + Data.RAW_CONTACT_ID + "=?");
        clearSuperPrimaryStatement.bindLong(1, mimeTypeId);
        clearSuperPrimaryStatement.bindLong(2, rawContactId);
        clearSuperPrimaryStatement.execute();
    }

    /**
     * Sets the given dataId record in the "data" table to "super primary", and resets all data
     * records of the same mimetype and under the same aggregate to not be "super primary".
     *
     * @param dataId the id of the data record to be set to primary.
     */
    public void setIsSuperPrimary(long rawContactId, long dataId, long mimeTypeId) {
        final SQLiteStatement setSuperPrimaryStatement = getWritableDatabase().compileStatement(
                    "UPDATE " + Tables.DATA +
                    " SET " + Data.IS_SUPER_PRIMARY + "=(" + Data._ID + "=?)" +
                    " WHERE " + DataColumns.MIMETYPE_ID + "=?" +
                    "   AND " + Data.RAW_CONTACT_ID + " IN (" +
                            "SELECT " + RawContacts._ID +
                            " FROM " + Tables.RAW_CONTACTS +
                            " WHERE " + RawContacts.CONTACT_ID + " =(" +
                                    "SELECT " + RawContacts.CONTACT_ID +
                                    " FROM " + Tables.RAW_CONTACTS +
                                    " WHERE " + RawContacts._ID + "=?))");
        setSuperPrimaryStatement.bindLong(1, dataId);
        setSuperPrimaryStatement.bindLong(2, mimeTypeId);
        setSuperPrimaryStatement.bindLong(3, rawContactId);
        setSuperPrimaryStatement.execute();
    }

    /**
     * Inserts a record in the {@link Tables#NAME_LOOKUP} table.
     */
    public void insertNameLookup(long rawContactId, long dataId, int lookupType, String name) {
        if (TextUtils.isEmpty(name)) {
            return;
        }

        final SQLiteStatement nameLookupInsert = getWritableDatabase().compileStatement(
                    "INSERT OR IGNORE INTO " + Tables.NAME_LOOKUP + "("
                            + NameLookupColumns.RAW_CONTACT_ID + ","
                            + NameLookupColumns.DATA_ID + ","
                            + NameLookupColumns.NAME_TYPE + ","
                            + NameLookupColumns.NORMALIZED_NAME
                    + ") VALUES (?,?,?,?)");
        nameLookupInsert.bindLong(1, rawContactId);
        nameLookupInsert.bindLong(2, dataId);
        nameLookupInsert.bindLong(3, lookupType);
        bindString(nameLookupInsert, 4, name);
        nameLookupInsert.executeInsert();
    }

    /**
     * Deletes all {@link Tables#NAME_LOOKUP} table rows associated with the specified data element.
     */
    public void deleteNameLookup(long dataId) {
        final SQLiteStatement nameLookupDelete = getWritableDatabase().compileStatement(
                    "DELETE FROM " + Tables.NAME_LOOKUP +
                    " WHERE " + NameLookupColumns.DATA_ID + "=?");
        nameLookupDelete.bindLong(1, dataId);
        nameLookupDelete.execute();
    }

    public String insertNameLookupForEmail(long rawContactId, long dataId, String email) {
        if (TextUtils.isEmpty(email)) {
            return null;
        }

        String address = extractHandleFromEmailAddress(email);
        if (address == null) {
            return null;
        }

        insertNameLookup(rawContactId, dataId,
                NameLookupType.EMAIL_BASED_NICKNAME, NameNormalizer.normalize(address));
        return address;
    }

    /**
     * Normalizes the nickname and inserts it in the name lookup table.
     */
    public void insertNameLookupForNickname(long rawContactId, long dataId, String nickname) {
        if (!TextUtils.isEmpty(nickname)) {
            insertNameLookup(rawContactId, dataId,
                    NameLookupType.NICKNAME, NameNormalizer.normalize(nickname));
        }
    }

    /**
     * Performs a query and returns true if any Data item of the raw contact with the given
     * id and mimetype is marked as super-primary
     */
    public boolean rawContactHasSuperPrimary(long rawContactId, long mimeTypeId) {
        final Cursor existsCursor = getReadableDatabase().rawQuery(
                "SELECT EXISTS(SELECT 1 FROM " + Tables.DATA +
                " WHERE " + Data.RAW_CONTACT_ID + "=?" +
                " AND " + DataColumns.MIMETYPE_ID + "=?" +
                " AND " + Data.IS_SUPER_PRIMARY + "<>0)",
                new String[] {String.valueOf(rawContactId), String.valueOf(mimeTypeId)});
        try {
            if (!existsCursor.moveToFirst()) throw new IllegalStateException();
            return existsCursor.getInt(0) != 0;
        } finally {
            existsCursor.close();
        }
    }

    public String getCurrentCountryIso() {
        // For debugging.
        // String injected = android.os.SystemProperties.get("debug.cp2.injectedCountryIso");
        // if (!TextUtils.isEmpty(injected)) return injected;
        return mCountryMonitor.getCountryIso();
    }

    @NeededForTesting
    /* package */ void setUseStrictPhoneNumberComparisonForTest(boolean useStrict) {
        mUseStrictPhoneNumberComparison = useStrict;
    }

    @NeededForTesting
    /* package */ boolean getUseStrictPhoneNumberComparisonForTest() {
        return mUseStrictPhoneNumberComparison;
    }

    @VisibleForTesting
    public void setMinMatchForTest(int minMatch) {
        mMinMatch = minMatch;
    }

    @VisibleForTesting
    public int getMinMatchForTest() {
        return mMinMatch;
    }

    @NeededForTesting
    /* package */ String querySearchIndexContentForTest(long contactId) {
        return DatabaseUtils.stringForQuery(getReadableDatabase(),
                "SELECT " + SearchIndexColumns.CONTENT +
                " FROM " + Tables.SEARCH_INDEX +
                " WHERE " + SearchIndexColumns.CONTACT_ID + "=CAST(? AS int)",
                new String[] {String.valueOf(contactId)});
    }

    @NeededForTesting
    /* package */ String querySearchIndexTokensForTest(long contactId) {
        return DatabaseUtils.stringForQuery(getReadableDatabase(),
                "SELECT " + SearchIndexColumns.TOKENS +
                " FROM " + Tables.SEARCH_INDEX +
                " WHERE " + SearchIndexColumns.CONTACT_ID + "=CAST(? AS int)",
                new String[] {String.valueOf(contactId)});
    }

    public static void notifyProviderStatusChange(Context context) {
        context.getContentResolver().notifyChange(ProviderStatus.CONTENT_URI,
                /* observer= */ null, /* syncToNetwork= */ false);
    }

    public long getDatabaseCreationTime() {
        return mDatabaseCreationTime;
    }

    private SqlChecker mCachedSqlChecker;

    private SqlChecker getSqlChecker() {
        // No need for synchronization on mCachedSqlChecker, because worst-case we'll just
        // initialize it twice.
        if (mCachedSqlChecker != null) {
            return mCachedSqlChecker;
        }
        final ArrayList<String> invalidTokens = new ArrayList<>();

        if (DISALLOW_SUB_QUERIES) {
            // Disallow referring to tables and views.  However, we exempt tables whose names are
            // also used as column names of any tables.  (Right now it's only 'data'.)
            invalidTokens.addAll(
                    DatabaseAnalyzer.findTableViewsAllowingColumns(getReadableDatabase()));

            // Disallow token "select" to disallow subqueries.
            invalidTokens.add("select");

            // Allow the use of "default_directory" for now, as it used to be sort of commonly used...
            invalidTokens.remove(Tables.DEFAULT_DIRECTORY.toLowerCase());
        }

        mCachedSqlChecker = new SqlChecker(invalidTokens);

        return mCachedSqlChecker;
    }

    /**
     * Ensure (a piece of) SQL is valid and doesn't contain disallowed tokens.
     */
    public void validateSql(String callerPackage, String sqlPiece) {
        // TODO Replace the Runnable with a lambda -- which would crash right now due to an art bug?
        runSqlValidation(callerPackage, new Runnable() {
            @Override
            public void run() {
                ContactsDatabaseHelper.this.getSqlChecker().ensureNoInvalidTokens(sqlPiece);
            }
        });
    }

    /**
     * Ensure all keys in {@code values} are valid. (i.e. they're all single token.)
     */
    public void validateContentValues(String callerPackage, ContentValues values) {
        // TODO Replace the Runnable with a lambda -- which would crash right now due to an art bug?
        runSqlValidation(callerPackage, new Runnable() {
            @Override
            public void run() {
                for (String key : values.keySet()) {
                    ContactsDatabaseHelper.this.getSqlChecker().ensureSingleTokenOnly(key);
                }
            }
        });
   }

    /**
     * Ensure all column names in {@code projection} are valid. (i.e. they're all single token.)
     */
    public void validateProjection(String callerPackage, String[] projection) {
        // TODO Replace the Runnable with a lambda -- which would crash right now due to an art bug?
        if (projection != null) {
            runSqlValidation(callerPackage, new Runnable() {
                @Override
                public void run() {
                    for (String column : projection) {
                        ContactsDatabaseHelper.this.getSqlChecker().ensureSingleTokenOnly(column);
                    }
                }
            });
        }
    }

    private void runSqlValidation(String callerPackage, Runnable r) {
        try {
            r.run();
        } catch (InvalidSqlException e) {
            reportInvalidSql(callerPackage, e);
        }
    }

    private void reportInvalidSql(String callerPackage, InvalidSqlException e) {
        Log.e(TAG, String.format("%s caller=%s", e.getMessage(), callerPackage));
        throw e;
    }

    /**
     * Calls WTF without crashing, so we can collect errors in the wild.  During unit tests, it'll
     * log only.
     */
    public void logWtf(String message) {
        if (mIsTestInstance) {
            Slog.w(TAG, "[Test mode, warning only] " + message);
        } else {
            Slog.wtfStack(TAG, message);
        }
    }

    public void dump(PrintWriter pw) {
        pw.print("CountryISO: ");
        pw.println(getCurrentCountryIso());

        pw.print("UseStrictPhoneNumberComparison: ");
        pw.println(mUseStrictPhoneNumberComparison);

        pw.print("UseStrictPhoneNumberComparisonBase: ");
        pw.println(mUseStrictPhoneNumberComparisonBase);

        pw.print("UseStrictPhoneNumberComparisonRU: ");
        pw.println(mUseStrictPhoneNumberComparisonForRussia);

        pw.print("UseStrictPhoneNumberComparisonKZ: ");
        pw.println(mUseStrictPhoneNumberComparisonForKazakhstan);

        pw.println();
    }
}<|MERGE_RESOLUTION|>--- conflicted
+++ resolved
@@ -144,11 +144,7 @@
      *   1500-1599 S
      * </pre>
      */
-<<<<<<< HEAD
-    static final int DATABASE_VERSION = 1500;
-=======
     static final int DATABASE_VERSION = 1501;
->>>>>>> 7109e98e
     private static final int MINIMUM_SUPPORTED_VERSION = 700;
 
     @VisibleForTesting
@@ -2591,15 +2587,12 @@
             oldVersion = 1500;
         }
 
-<<<<<<< HEAD
-=======
         if (isUpgradeRequired(oldVersion, newVersion, 1501)) {
             upgradeToVersion1501(db);
             upgradeViewsAndTriggers = true;
             oldVersion = 1501;
         }
 
->>>>>>> 7109e98e
         // We extracted "calls" and "voicemail_status" at this point, but we can't remove them here
         // yet, until CallLogDatabaseHelper moves the data.
 
