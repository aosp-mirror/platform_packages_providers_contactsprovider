--- conflicted
+++ resolved
@@ -73,11 +73,7 @@
 /* package */ class ContactsDatabaseHelper extends SQLiteOpenHelper {
     private static final String TAG = "ContactsDatabaseHelper";
 
-<<<<<<< HEAD
-    private static final int DATABASE_VERSION = 401;
-=======
-    static final int DATABASE_VERSION = 309;
->>>>>>> 7109133e
+    static final int DATABASE_VERSION = 401;
 
     private static final String DATABASE_NAME = "contacts2.db";
     private static final String DATABASE_PRESENCE = "presence_db";
